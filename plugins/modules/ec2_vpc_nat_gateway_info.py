--- conflicted
+++ resolved
@@ -83,25 +83,13 @@
 except ImportError:
     pass  # Handled by AnsibleAWSModule
 
-<<<<<<< HEAD
-from ansible.module_utils.basic import AnsibleModule
 from ansible.module_utils._text import to_native
-from ansible_collections.amazon.aws.plugins.module_utils.ec2 import (ec2_argument_spec,
-                                                                     get_aws_connection_info,
-                                                                     boto3_conn,
-                                                                     camel_dict_to_snake_dict,
-                                                                     ansible_dict_to_boto3_filter_list,
-                                                                     boto3_tag_list_to_ansible_dict,
-                                                                     HAS_BOTO3,
-                                                                     )
-=======
 from ansible_collections.amazon.aws.plugins.module_utils.core import AnsibleAWSModule
 from ansible_collections.amazon.aws.plugins.module_utils.ec2 import get_aws_connection_info
 from ansible_collections.amazon.aws.plugins.module_utils.ec2 import boto3_conn
 from ansible_collections.amazon.aws.plugins.module_utils.ec2 import camel_dict_to_snake_dict
 from ansible_collections.amazon.aws.plugins.module_utils.ec2 import ansible_dict_to_boto3_filter_list
 from ansible_collections.amazon.aws.plugins.module_utils.ec2 import boto3_tag_list_to_ansible_dict
->>>>>>> e95fb90f
 
 
 def date_handler(obj):
