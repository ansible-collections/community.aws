#!/usr/bin/python
# Copyright: Ansible Project
# GNU General Public License v3.0+ (see COPYING or https://www.gnu.org/licenses/gpl-3.0.txt)

from __future__ import absolute_import, division, print_function
__metaclass__ = type


DOCUMENTATION = '''
---
module: dynamodb_ttl
version_added: 1.0.0
short_description: Set TTL for a given DynamoDB table
description:
- Uses boto3 to set TTL.
- Requires botocore version 1.5.24 or higher.
options:
  state:
    description:
    - State to set DynamoDB table to.
    choices: ['enable', 'disable']
    required: false
    type: str
  table_name:
    description:
    - Name of the DynamoDB table to work on.
    required: true
    type: str
  attribute_name:
    description:
    - The name of the Time To Live attribute used to store the expiration time for items in the table.
    - This appears to be required by the API even when disabling TTL.
    required: true
    type: str

author: Ted Timmons (@tedder)
extends_documentation_fragment:
- amazon.aws.aws
- amazon.aws.ec2

requirements: [ botocore>=1.5.24, boto3 ]
'''

EXAMPLES = '''
- name: enable TTL on my cowfacts table
  community.aws.dynamodb_ttl:
    state: enable
    table_name: cowfacts
    attribute_name: cow_deleted_date

- name: disable TTL on my cowfacts table
  community.aws.dynamodb_ttl:
    state: disable
    table_name: cowfacts
    attribute_name: cow_deleted_date
'''

RETURN = '''
current_status:
  description: current or new TTL specification.
  type: dict
  returned: always
  sample:
  - { "AttributeName": "deploy_timestamp", "TimeToLiveStatus": "ENABLED" }
  - { "AttributeName": "deploy_timestamp", "Enabled": true }
'''

import distutils.version
import traceback

try:
    import botocore
except ImportError:
    pass  # Handled by AnsibleAWSModule

<<<<<<< HEAD
from ansible.module_utils.basic import AnsibleModule
from ansible.module_utils._text import to_native
from ansible_collections.amazon.aws.plugins.module_utils.ec2 import (HAS_BOTO3,
                                                                     boto3_conn,
                                                                     camel_dict_to_snake_dict,
                                                                     ec2_argument_spec,
                                                                     get_aws_connection_info,
                                                                     )
=======
from ansible_collections.amazon.aws.plugins.module_utils.core import AnsibleAWSModule
from ansible_collections.amazon.aws.plugins.module_utils.ec2 import boto3_conn
from ansible_collections.amazon.aws.plugins.module_utils.ec2 import camel_dict_to_snake_dict
from ansible_collections.amazon.aws.plugins.module_utils.ec2 import get_aws_connection_info
>>>>>>> e95fb90f


def get_current_ttl_state(c, table_name):
    '''Fetch the state dict for a table.'''
    current_state = c.describe_time_to_live(TableName=table_name)
    return current_state.get('TimeToLiveDescription')


def does_state_need_changing(attribute_name, desired_state, current_spec):
    '''Run checks to see if the table needs to be modified. Basically a dirty check.'''
    if not current_spec:
        # we don't have an entry (or a table?)
        return True

    if desired_state.lower() == 'enable' and current_spec.get('TimeToLiveStatus') not in ['ENABLING', 'ENABLED']:
        return True
    if desired_state.lower() == 'disable' and current_spec.get('TimeToLiveStatus') not in ['DISABLING', 'DISABLED']:
        return True
    if attribute_name != current_spec.get('AttributeName'):
        return True

    return False


def set_ttl_state(c, table_name, state, attribute_name):
    '''Set our specification. Returns the update_time_to_live specification dict,
       which is different than the describe_* call.'''
    is_enabled = False
    if state.lower() == 'enable':
        is_enabled = True

    ret = c.update_time_to_live(
        TableName=table_name,
        TimeToLiveSpecification={
            'Enabled': is_enabled,
            'AttributeName': attribute_name
        }
    )

    return ret.get('TimeToLiveSpecification')


def main():
    argument_spec = dict(
        state=dict(choices=['enable', 'disable']),
        table_name=dict(required=True),
        attribute_name=dict(required=True),
    )
    module = AnsibleAWSModule(
        argument_spec=argument_spec,
    )

    if distutils.version.StrictVersion(botocore.__version__) < distutils.version.StrictVersion('1.5.24'):
        # TTL was added in this version.
        module.fail_json(msg='Found botocore in version {0}, but >= {1} is required for TTL support'.format(botocore.__version__, '1.5.24'))

    try:
        region, ec2_url, aws_connect_kwargs = get_aws_connection_info(module, boto3=True)
        dbclient = boto3_conn(module, conn_type='client', resource='dynamodb', region=region, endpoint=ec2_url, **aws_connect_kwargs)
    except botocore.exceptions.NoCredentialsError as e:
        module.fail_json(msg=str(e))

    result = {'changed': False}
    state = module.params['state']

    # wrap all our calls to catch the standard exceptions. We don't pass `module` in to the
    # methods so it's easier to do here.
    try:
        current_state = get_current_ttl_state(dbclient, module.params['table_name'])

        if does_state_need_changing(module.params['attribute_name'], module.params['state'], current_state):
            # changes needed
            new_state = set_ttl_state(dbclient, module.params['table_name'], module.params['state'], module.params['attribute_name'])
            result['current_status'] = new_state
            result['changed'] = True
        else:
            # no changes needed
            result['current_status'] = current_state

    except botocore.exceptions.ClientError as e:
        module.fail_json(msg=to_native(e), exception=traceback.format_exc(), **camel_dict_to_snake_dict(e.response))
    except botocore.exceptions.ParamValidationError as e:
        module.fail_json(msg=to_native(e), exception=traceback.format_exc())
    except ValueError as e:
        module.fail_json(msg=str(e))

    module.exit_json(**result)


if __name__ == '__main__':
    main()<|MERGE_RESOLUTION|>--- conflicted
+++ resolved
@@ -73,21 +73,9 @@
 except ImportError:
     pass  # Handled by AnsibleAWSModule
 
-<<<<<<< HEAD
-from ansible.module_utils.basic import AnsibleModule
-from ansible.module_utils._text import to_native
-from ansible_collections.amazon.aws.plugins.module_utils.ec2 import (HAS_BOTO3,
-                                                                     boto3_conn,
-                                                                     camel_dict_to_snake_dict,
-                                                                     ec2_argument_spec,
-                                                                     get_aws_connection_info,
-                                                                     )
-=======
 from ansible_collections.amazon.aws.plugins.module_utils.core import AnsibleAWSModule
 from ansible_collections.amazon.aws.plugins.module_utils.ec2 import boto3_conn
-from ansible_collections.amazon.aws.plugins.module_utils.ec2 import camel_dict_to_snake_dict
 from ansible_collections.amazon.aws.plugins.module_utils.ec2 import get_aws_connection_info
->>>>>>> e95fb90f
 
 
 def get_current_ttl_state(c, table_name):
@@ -168,11 +156,11 @@
             result['current_status'] = current_state
 
     except botocore.exceptions.ClientError as e:
-        module.fail_json(msg=to_native(e), exception=traceback.format_exc(), **camel_dict_to_snake_dict(e.response))
+        module.fail_json_aws(e, msg="Failed to get or update ttl state")
     except botocore.exceptions.ParamValidationError as e:
-        module.fail_json(msg=to_native(e), exception=traceback.format_exc())
+        module.fail_json_aws(e, msg="Failed due to invalid parameters")
     except ValueError as e:
-        module.fail_json(msg=str(e))
+        module.fail_json_aws(e, msg="Failed")
 
     module.exit_json(**result)
 
