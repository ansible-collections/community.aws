#!/usr/bin/python
# This file is part of Ansible
# GNU General Public License v3.0+ (see COPYING or https://www.gnu.org/licenses/gpl-3.0.txt)

from __future__ import absolute_import, division, print_function
__metaclass__ = type


DOCUMENTATION = r'''
---
module: lambda
version_added: 1.0.0
short_description: Manage AWS Lambda functions
description:
     - Allows for the management of Lambda functions.
requirements: [ boto3 ]
options:
  name:
    description:
      - The name you want to assign to the function you are uploading. Cannot be changed.
    required: true
    type: str
  state:
    description:
      - Create or delete Lambda function.
    default: present
    choices: [ 'present', 'absent' ]
    type: str
  runtime:
    description:
      - The runtime environment for the Lambda function you are uploading.
      - Required when creating a function. Uses parameters as described in boto3 docs.
      - Required when I(state=present).
      - For supported list of runtimes, see U(https://docs.aws.amazon.com/lambda/latest/dg/lambda-runtimes.html).
    type: str
  role:
    description:
      - The Amazon Resource Name (ARN) of the IAM role that Lambda assumes when it executes your function to access any other Amazon Web Services (AWS)
        resources. You may use the bare ARN if the role belongs to the same AWS account.
      - Required when I(state=present).
    type: str
  handler:
    description:
      - The function within your code that Lambda calls to begin execution.
    type: str
  zip_file:
    description:
      - A .zip file containing your deployment package
      - If I(state=present) then either I(zip_file) or I(s3_bucket) must be present.
    aliases: [ 'src' ]
    type: str
  s3_bucket:
    description:
      - Amazon S3 bucket name where the .zip file containing your deployment package is stored.
      - If I(state=present) then either I(zip_file) or I(s3_bucket) must be present.
      - I(s3_bucket) and I(s3_key) are required together.
    type: str
  s3_key:
    description:
      - The Amazon S3 object (the deployment package) key name you want to upload.
      - I(s3_bucket) and I(s3_key) are required together.
    type: str
  s3_object_version:
    description:
      - The Amazon S3 object (the deployment package) version you want to upload.
    type: str
  description:
    description:
      - A short, user-defined function description. Lambda does not use this value. Assign a meaningful description as you see fit.
    type: str
  timeout:
    description:
      - The function maximum execution time in seconds after which Lambda should terminate the function.
    default: 3
    type: int
  memory_size:
    description:
      - The amount of memory, in MB, your Lambda function is given.
    default: 128
    type: int
  vpc_subnet_ids:
    description:
      - List of subnet IDs to run Lambda function in.
      - Use this option if you need to access resources in your VPC. Leave empty if you don't want to run the function in a VPC.
      - If set, I(vpc_security_group_ids) must also be set.
    type: list
    elements: str
  vpc_security_group_ids:
    description:
      - List of VPC security group IDs to associate with the Lambda function.
      - Required when I(vpc_subnet_ids) is used.
    type: list
    elements: str
  environment_variables:
    description:
      - A dictionary of environment variables the Lambda function is given.
    type: dict
  dead_letter_arn:
    description:
      - The parent object that contains the target Amazon Resource Name (ARN) of an Amazon SQS queue or Amazon SNS topic.
    type: str
  tracing_mode:
    description:
      - Set mode to 'Active' to sample and trace incoming requests with AWS X-Ray. Turned off (set to 'PassThrough') by default.
    choices: ['Active', 'PassThrough']
    type: str
  tags:
    description:
      - tag dict to apply to the function (requires botocore 1.5.40 or above).
    type: dict
author:
    - 'Steyn Huizinga (@steynovich)'
extends_documentation_fragment:
- amazon.aws.aws
- amazon.aws.ec2

'''

EXAMPLES = r'''
# Create Lambda functions
- name: looped creation
  community.aws.lambda:
    name: '{{ item.name }}'
    state: present
    zip_file: '{{ item.zip_file }}'
    runtime: 'python2.7'
    role: 'arn:aws:iam::987654321012:role/lambda_basic_execution'
    handler: 'hello_python.my_handler'
    vpc_subnet_ids:
    - subnet-123abcde
    - subnet-edcba321
    vpc_security_group_ids:
    - sg-123abcde
    - sg-edcba321
    environment_variables: '{{ item.env_vars }}'
    tags:
      key1: 'value1'
  loop:
    - name: HelloWorld
      zip_file: hello-code.zip
      env_vars:
        key1: "first"
        key2: "second"
    - name: ByeBye
      zip_file: bye-code.zip
      env_vars:
        key1: "1"
        key2: "2"

# To remove previously added tags pass an empty dict
- name: remove tags
  community.aws.lambda:
    name: 'Lambda function'
    state: present
    zip_file: 'code.zip'
    runtime: 'python2.7'
    role: 'arn:aws:iam::987654321012:role/lambda_basic_execution'
    handler: 'hello_python.my_handler'
    tags: {}

# Basic Lambda function deletion
- name: Delete Lambda functions HelloWorld and ByeBye
  community.aws.lambda:
    name: '{{ item }}'
    state: absent
  loop:
    - HelloWorld
    - ByeBye
'''

RETURN = r'''
code:
    description: the lambda function location returned by get_function in boto3
    returned: success
    type: dict
    sample:
      {
        'location': 'a presigned S3 URL',
        'repository_type': 'S3',
      }
configuration:
    description: the lambda function metadata returned by get_function in boto3
    returned: success
    type: dict
    sample:
      {
        'code_sha256': 'zOAGfF5JLFuzZoSNirUtOrQp+S341IOA3BcoXXoaIaU=',
        'code_size': 123,
        'description': 'My function',
        'environment': {
          'variables': {
            'key': 'value'
          }
        },
        'function_arn': 'arn:aws:lambda:us-east-1:123456789012:function:myFunction:1',
        'function_name': 'myFunction',
        'handler': 'index.handler',
        'last_modified': '2017-08-01T00:00:00.000+0000',
        'memory_size': 128,
        'revision_id': 'a2x9886d-d48a-4a0c-ab64-82abc005x80c',
        'role': 'arn:aws:iam::123456789012:role/lambda_basic_execution',
        'runtime': 'nodejs6.10',
        'tracing_config': { 'mode': 'Active' },
        'timeout': 3,
        'version': '1',
        'vpc_config': {
          'security_group_ids': [],
          'subnet_ids': [],
          'vpc_id': '123'
        }
      }
'''

from ansible.module_utils._text import to_native
from ansible.module_utils.common.dict_transformations import camel_dict_to_snake_dict
from ansible_collections.amazon.aws.plugins.module_utils.core import AnsibleAWSModule
from ansible_collections.amazon.aws.plugins.module_utils.core import is_boto3_error_code
from ansible_collections.amazon.aws.plugins.module_utils.ec2 import AWSRetry
from ansible_collections.amazon.aws.plugins.module_utils.ec2 import compare_aws_tags

import base64
import hashlib
import traceback
import re

try:
    from botocore.exceptions import ClientError, BotoCoreError
except ImportError:
    pass  # protected by AnsibleAWSModule


def get_account_info(module):
    """return the account information (account id and partition) we are currently working on

    get_account_info tries too find out the account that we are working
    on.  It's not guaranteed that this will be easy so we try in
    several different ways.  Giving either IAM or STS privileges to
    the account should be enough to permit this.
    """
    account_id = None
    partition = None
    try:
        sts_client = module.client('sts', retry_decorator=AWSRetry.jittered_backoff())
        caller_id = sts_client.get_caller_identity(aws_retry=True)
        account_id = caller_id.get('Account')
        partition = caller_id.get('Arn').split(':')[1]
    except (BotoCoreError, ClientError):
        try:
<<<<<<< HEAD
            iam_client = boto3_conn(module, conn_type='client', resource='iam',
                                    region=region, endpoint=endpoint, **aws_connect_kwargs)
            arn, partition, service, reg, account_id, resource = iam_client.get_user()['User']['Arn'].split(':')
        except ClientError as e:
            if (e.response['Error']['Code'] == 'AccessDenied'):
                except_msg = to_native(e)
                m = except_msg.search(r"arn:(aws(-([a-z\-]+))?):iam::([0-9]{12,32}):\w+/")
                account_id = m.group(4)
                partition = m.group(1)
            if account_id is None:
=======
            iam_client = module.client('iam', retry_decorator=AWSRetry.jittered_backoff())
            arn, partition, service, reg, account_id, resource = iam_client.get_user(aws_retry=True)['User']['Arn'].split(':')
        except is_boto3_error_code('AccessDenied') as e:
            try:
                except_msg = to_native(e.message)
            except AttributeError:
                except_msg = to_native(e)
            m = re.search(r"arn:(aws(-([a-z\-]+))?):iam::([0-9]{12,32}):\w+/", except_msg)
            if m is None:
>>>>>>> e95fb90f
                module.fail_json_aws(e, msg="getting account information")
            account_id = m.group(4)
            partition = m.group(1)
        except (BotoCoreError, ClientError) as e:  # pylint: disable=duplicate-except
            module.fail_json_aws(e, msg="getting account information")

    return account_id, partition


def get_current_function(connection, function_name, qualifier=None):
    try:
        if qualifier is not None:
            return connection.get_function(FunctionName=function_name, Qualifier=qualifier, aws_retry=True)
        return connection.get_function(FunctionName=function_name, aws_retry=True)
    except is_boto3_error_code('ResourceNotFoundException'):
        return None


def sha256sum(filename):
    hasher = hashlib.sha256()
    with open(filename, 'rb') as f:
        hasher.update(f.read())

    code_hash = hasher.digest()
    code_b64 = base64.b64encode(code_hash)
    hex_digest = code_b64.decode('utf-8')

    return hex_digest


def set_tag(client, module, tags, function):

    changed = False
    arn = function['Configuration']['FunctionArn']

    try:
        current_tags = client.list_tags(Resource=arn, aws_retry=True).get('Tags', {})
    except (BotoCoreError, ClientError) as e:
        module.fail_json_aws(e, msg="Unable to list tags")

    tags_to_add, tags_to_remove = compare_aws_tags(current_tags, tags, purge_tags=True)

    try:
        if tags_to_remove:
            client.untag_resource(
                Resource=arn,
                TagKeys=tags_to_remove,
                aws_retry=True
            )
            changed = True

        if tags_to_add:
            client.tag_resource(
                Resource=arn,
                Tags=tags_to_add,
                aws_retry=True
            )
            changed = True

    except (BotoCoreError, ClientError) as e:
        module.fail_json_aws(e, msg="Unable to tag resource {0}".format(arn))

    return changed


def main():
    argument_spec = dict(
        name=dict(required=True),
        state=dict(default='present', choices=['present', 'absent']),
        runtime=dict(),
        role=dict(),
        handler=dict(),
        zip_file=dict(aliases=['src']),
        s3_bucket=dict(),
        s3_key=dict(),
        s3_object_version=dict(),
        description=dict(default=''),
        timeout=dict(type='int', default=3),
        memory_size=dict(type='int', default=128),
        vpc_subnet_ids=dict(type='list', elements='str'),
        vpc_security_group_ids=dict(type='list', elements='str'),
        environment_variables=dict(type='dict'),
        dead_letter_arn=dict(),
        tracing_mode=dict(choices=['Active', 'PassThrough']),
        tags=dict(type='dict'),
    )

    mutually_exclusive = [['zip_file', 's3_key'],
                          ['zip_file', 's3_bucket'],
                          ['zip_file', 's3_object_version']]

    required_together = [['s3_key', 's3_bucket'],
                         ['vpc_subnet_ids', 'vpc_security_group_ids']]

    required_if = [['state', 'present', ['runtime', 'handler', 'role']]]

    module = AnsibleAWSModule(argument_spec=argument_spec,
                              supports_check_mode=True,
                              mutually_exclusive=mutually_exclusive,
                              required_together=required_together,
                              required_if=required_if)

    name = module.params.get('name')
    state = module.params.get('state').lower()
    runtime = module.params.get('runtime')
    role = module.params.get('role')
    handler = module.params.get('handler')
    s3_bucket = module.params.get('s3_bucket')
    s3_key = module.params.get('s3_key')
    s3_object_version = module.params.get('s3_object_version')
    zip_file = module.params.get('zip_file')
    description = module.params.get('description')
    timeout = module.params.get('timeout')
    memory_size = module.params.get('memory_size')
    vpc_subnet_ids = module.params.get('vpc_subnet_ids')
    vpc_security_group_ids = module.params.get('vpc_security_group_ids')
    environment_variables = module.params.get('environment_variables')
    dead_letter_arn = module.params.get('dead_letter_arn')
    tracing_mode = module.params.get('tracing_mode')
    tags = module.params.get('tags')

    check_mode = module.check_mode
    changed = False

    try:
        client = module.client('lambda', retry_decorator=AWSRetry.jittered_backoff())
    except (ClientError, BotoCoreError) as e:
        module.fail_json_aws(e, msg="Trying to connect to AWS")

    if tags is not None:
        if not hasattr(client, "list_tags"):
            module.fail_json(msg="Using tags requires botocore 1.5.40 or above")

    if state == 'present':
        if re.match(r'^arn:aws(-([a-z\-]+))?:iam', role):
            role_arn = role
        else:
            # get account ID and assemble ARN
            account_id, partition = get_account_info(module)
            role_arn = 'arn:{0}:iam::{1}:role/{2}'.format(partition, account_id, role)

    # Get function configuration if present, False otherwise
    current_function = get_current_function(client, name)

    # Update existing Lambda function
    if state == 'present' and current_function:

        # Get current state
        current_config = current_function['Configuration']
        current_version = None

        # Update function configuration
        func_kwargs = {'FunctionName': name}

        # Update configuration if needed
        if role_arn and current_config['Role'] != role_arn:
            func_kwargs.update({'Role': role_arn})
        if handler and current_config['Handler'] != handler:
            func_kwargs.update({'Handler': handler})
        if description and current_config['Description'] != description:
            func_kwargs.update({'Description': description})
        if timeout and current_config['Timeout'] != timeout:
            func_kwargs.update({'Timeout': timeout})
        if memory_size and current_config['MemorySize'] != memory_size:
            func_kwargs.update({'MemorySize': memory_size})
        if runtime and current_config['Runtime'] != runtime:
            func_kwargs.update({'Runtime': runtime})
        if (environment_variables is not None) and (current_config.get(
                'Environment', {}).get('Variables', {}) != environment_variables):
            func_kwargs.update({'Environment': {'Variables': environment_variables}})
        if dead_letter_arn is not None:
            if current_config.get('DeadLetterConfig'):
                if current_config['DeadLetterConfig']['TargetArn'] != dead_letter_arn:
                    func_kwargs.update({'DeadLetterConfig': {'TargetArn': dead_letter_arn}})
            else:
                if dead_letter_arn != "":
                    func_kwargs.update({'DeadLetterConfig': {'TargetArn': dead_letter_arn}})
        if tracing_mode and (current_config.get('TracingConfig', {}).get('Mode', 'PassThrough') != tracing_mode):
            func_kwargs.update({'TracingConfig': {'Mode': tracing_mode}})

        # If VPC configuration is desired
        if vpc_subnet_ids:

            if 'VpcConfig' in current_config:
                # Compare VPC config with current config
                current_vpc_subnet_ids = current_config['VpcConfig']['SubnetIds']
                current_vpc_security_group_ids = current_config['VpcConfig']['SecurityGroupIds']

                subnet_net_id_changed = sorted(vpc_subnet_ids) != sorted(current_vpc_subnet_ids)
                vpc_security_group_ids_changed = sorted(vpc_security_group_ids) != sorted(current_vpc_security_group_ids)

            if 'VpcConfig' not in current_config or subnet_net_id_changed or vpc_security_group_ids_changed:
                new_vpc_config = {'SubnetIds': vpc_subnet_ids,
                                  'SecurityGroupIds': vpc_security_group_ids}
                func_kwargs.update({'VpcConfig': new_vpc_config})
        else:
            # No VPC configuration is desired, assure VPC config is empty when present in current config
            if 'VpcConfig' in current_config and current_config['VpcConfig'].get('VpcId'):
                func_kwargs.update({'VpcConfig': {'SubnetIds': [], 'SecurityGroupIds': []}})

        # Upload new configuration if configuration has changed
        if len(func_kwargs) > 1:
            try:
                if not check_mode:
                    response = client.update_function_configuration(aws_retry=True, **func_kwargs)
                    current_version = response['Version']
                changed = True
            except (BotoCoreError, ClientError) as e:
                module.fail_json_aws(e, msg="Trying to update lambda configuration")

        # Update code configuration
        code_kwargs = {'FunctionName': name, 'Publish': True}

        # Update S3 location
        if s3_bucket and s3_key:
            # If function is stored on S3 always update
            code_kwargs.update({'S3Bucket': s3_bucket, 'S3Key': s3_key})

            # If S3 Object Version is given
            if s3_object_version:
                code_kwargs.update({'S3ObjectVersion': s3_object_version})

        # Compare local checksum, update remote code when different
        elif zip_file:
            local_checksum = sha256sum(zip_file)
            remote_checksum = current_config['CodeSha256']

            # Only upload new code when local code is different compared to the remote code
            if local_checksum != remote_checksum:
                try:
                    with open(zip_file, 'rb') as f:
                        encoded_zip = f.read()
                    code_kwargs.update({'ZipFile': encoded_zip})
                except IOError as e:
                    module.fail_json(msg=str(e), exception=traceback.format_exc())

        # Tag Function
        if tags is not None:
            if set_tag(client, module, tags, current_function):
                changed = True

        # Upload new code if needed (e.g. code checksum has changed)
        if len(code_kwargs) > 2:
            try:
                if not check_mode:
                    response = client.update_function_code(aws_retry=True, **code_kwargs)
                    current_version = response['Version']
                changed = True
            except (BotoCoreError, ClientError) as e:
                module.fail_json_aws(e, msg="Trying to upload new code")

        # Describe function code and configuration
        response = get_current_function(client, name, qualifier=current_version)
        if not response:
            module.fail_json(msg='Unable to get function information after updating')

        # We're done
        module.exit_json(changed=changed, **camel_dict_to_snake_dict(response))

    # Function doesn't exists, create new Lambda function
    elif state == 'present':
        if s3_bucket and s3_key:
            # If function is stored on S3
            code = {'S3Bucket': s3_bucket,
                    'S3Key': s3_key}
            if s3_object_version:
                code.update({'S3ObjectVersion': s3_object_version})
        elif zip_file:
            # If function is stored in local zipfile
            try:
                with open(zip_file, 'rb') as f:
                    zip_content = f.read()

                code = {'ZipFile': zip_content}
            except IOError as e:
                module.fail_json(msg=str(e), exception=traceback.format_exc())

        else:
            module.fail_json(msg='Either S3 object or path to zipfile required')

        func_kwargs = {'FunctionName': name,
                       'Publish': True,
                       'Runtime': runtime,
                       'Role': role_arn,
                       'Code': code,
                       'Timeout': timeout,
                       'MemorySize': memory_size,
                       }

        if description is not None:
            func_kwargs.update({'Description': description})

        if handler is not None:
            func_kwargs.update({'Handler': handler})

        if environment_variables:
            func_kwargs.update({'Environment': {'Variables': environment_variables}})

        if dead_letter_arn:
            func_kwargs.update({'DeadLetterConfig': {'TargetArn': dead_letter_arn}})

        if tracing_mode:
            func_kwargs.update({'TracingConfig': {'Mode': tracing_mode}})

        # If VPC configuration is given
        if vpc_subnet_ids:
            func_kwargs.update({'VpcConfig': {'SubnetIds': vpc_subnet_ids,
                                              'SecurityGroupIds': vpc_security_group_ids}})

        # Finally try to create function
        current_version = None
        try:
            if not check_mode:
                response = client.create_function(aws_retry=True, **func_kwargs)
                current_version = response['Version']
            changed = True
        except (BotoCoreError, ClientError) as e:
            module.fail_json_aws(e, msg="Trying to create function")

        # Tag Function
        if tags is not None:
            if set_tag(client, module, tags, get_current_function(client, name)):
                changed = True

        response = get_current_function(client, name, qualifier=current_version)
        if not response:
            module.fail_json(msg='Unable to get function information after creating')
        module.exit_json(changed=changed, **camel_dict_to_snake_dict(response))

    # Delete existing Lambda function
    if state == 'absent' and current_function:
        try:
            if not check_mode:
                client.delete_function(FunctionName=name, aws_retry=True)
            changed = True
        except (BotoCoreError, ClientError) as e:
            module.fail_json_aws(e, msg="Trying to delete Lambda function")

        module.exit_json(changed=changed)

    # Function already absent, do nothing
    elif state == 'absent':
        module.exit_json(changed=changed)


if __name__ == '__main__':
    main()<|MERGE_RESOLUTION|>--- conflicted
+++ resolved
@@ -246,18 +246,6 @@
         partition = caller_id.get('Arn').split(':')[1]
     except (BotoCoreError, ClientError):
         try:
-<<<<<<< HEAD
-            iam_client = boto3_conn(module, conn_type='client', resource='iam',
-                                    region=region, endpoint=endpoint, **aws_connect_kwargs)
-            arn, partition, service, reg, account_id, resource = iam_client.get_user()['User']['Arn'].split(':')
-        except ClientError as e:
-            if (e.response['Error']['Code'] == 'AccessDenied'):
-                except_msg = to_native(e)
-                m = except_msg.search(r"arn:(aws(-([a-z\-]+))?):iam::([0-9]{12,32}):\w+/")
-                account_id = m.group(4)
-                partition = m.group(1)
-            if account_id is None:
-=======
             iam_client = module.client('iam', retry_decorator=AWSRetry.jittered_backoff())
             arn, partition, service, reg, account_id, resource = iam_client.get_user(aws_retry=True)['User']['Arn'].split(':')
         except is_boto3_error_code('AccessDenied') as e:
@@ -267,7 +255,6 @@
                 except_msg = to_native(e)
             m = re.search(r"arn:(aws(-([a-z\-]+))?):iam::([0-9]{12,32}):\w+/", except_msg)
             if m is None:
->>>>>>> e95fb90f
                 module.fail_json_aws(e, msg="getting account information")
             account_id = m.group(4)
             partition = m.group(1)
