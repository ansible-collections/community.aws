#!/usr/bin/python
# Copyright: Ansible Project
# GNU General Public License v3.0+ (see COPYING or https://www.gnu.org/licenses/gpl-3.0.txt)

from __future__ import absolute_import, division, print_function
__metaclass__ = type


DOCUMENTATION = r'''
---
module: ec2_instance_info
version_added: 1.0.0
short_description: Gather information about ec2 instances in AWS
description:
    - Gather information about ec2 instances in AWS
    - This module was called C(ec2_instance_facts) before Ansible 2.9. The usage did not change.
author:
  - Michael Schuett (@michaeljs1990)
  - Rob White (@wimnat)
requirements: [ "boto3", "botocore" ]
options:
  instance_ids:
    description:
      - If you specify one or more instance IDs, only instances that have the specified IDs are returned.
    required: false
    type: list
    elements: str
  filters:
    description:
      - A dict of filters to apply. Each dict item consists of a filter key and a filter value. See
        U(https://docs.aws.amazon.com/AWSEC2/latest/APIReference/API_DescribeInstances.html) for possible filters. Filter
        names and values are case sensitive.
    required: false
    default: {}
    type: dict

extends_documentation_fragment:
- amazon.aws.aws
- amazon.aws.ec2

'''

EXAMPLES = r'''
# Note: These examples do not set authentication details, see the AWS Guide for details.

- name: Gather information about all instances
  community.aws.ec2_instance_info:

- name: Gather information about all instances in AZ ap-southeast-2a
  community.aws.ec2_instance_info:
    filters:
      availability-zone: ap-southeast-2a

- name: Gather information about a particular instance using ID
  community.aws.ec2_instance_info:
    instance_ids:
      - i-12345678

- name: Gather information about any instance with a tag key Name and value Example
  community.aws.ec2_instance_info:
    filters:
      "tag:Name": Example

- name: Gather information about any instance in states "shutting-down", "stopping", "stopped"
  community.aws.ec2_instance_info:
    filters:
      instance-state-name: [ "shutting-down", "stopping", "stopped" ]

'''

RETURN = r'''
instances:
    description: a list of ec2 instances
    returned: always
    type: complex
    contains:
        ami_launch_index:
            description: The AMI launch index, which can be used to find this instance in the launch group.
            returned: always
            type: int
            sample: 0
        architecture:
            description: The architecture of the image
            returned: always
            type: str
            sample: x86_64
        block_device_mappings:
            description: Any block device mapping entries for the instance.
            returned: always
            type: complex
            contains:
                device_name:
                    description: The device name exposed to the instance (for example, /dev/sdh or xvdh).
                    returned: always
                    type: str
                    sample: /dev/sdh
                ebs:
                    description: Parameters used to automatically set up EBS volumes when the instance is launched.
                    returned: always
                    type: complex
                    contains:
                        attach_time:
                            description: The time stamp when the attachment initiated.
                            returned: always
                            type: str
                            sample: "2017-03-23T22:51:24+00:00"
                        delete_on_termination:
                            description: Indicates whether the volume is deleted on instance termination.
                            returned: always
                            type: bool
                            sample: true
                        status:
                            description: The attachment state.
                            returned: always
                            type: str
                            sample: attached
                        volume_id:
                            description: The ID of the EBS volume
                            returned: always
                            type: str
                            sample: vol-12345678
        cpu_options:
            description: The CPU options set for the instance.
            returned: always if botocore version >= 1.10.16
            type: complex
            contains:
                core_count:
                     description: The number of CPU cores for the instance.
                     returned: always
                     type: int
                     sample: 1
                threads_per_core:
                     description: The number of threads per CPU core. On supported instance, a value of 1 means Intel Hyper-Threading Technology is disabled.
                     returned: always
                     type: int
                     sample: 1
        client_token:
            description: The idempotency token you provided when you launched the instance, if applicable.
            returned: always
            type: str
            sample: mytoken
        ebs_optimized:
            description: Indicates whether the instance is optimized for EBS I/O.
            returned: always
            type: bool
            sample: false
        hypervisor:
            description: The hypervisor type of the instance.
            returned: always
            type: str
            sample: xen
        iam_instance_profile:
            description: The IAM instance profile associated with the instance, if applicable.
            returned: always
            type: complex
            contains:
                arn:
                    description: The Amazon Resource Name (ARN) of the instance profile.
                    returned: always
                    type: str
                    sample: "arn:aws:iam::000012345678:instance-profile/myprofile"
                id:
                    description: The ID of the instance profile
                    returned: always
                    type: str
                    sample: JFJ397FDG400FG9FD1N
        image_id:
            description: The ID of the AMI used to launch the instance.
            returned: always
            type: str
            sample: ami-0011223344
        instance_id:
            description: The ID of the instance.
            returned: always
            type: str
            sample: i-012345678
        instance_type:
            description: The instance type size of the running instance.
            returned: always
            type: str
            sample: t2.micro
        key_name:
            description: The name of the key pair, if this instance was launched with an associated key pair.
            returned: always
            type: str
            sample: my-key
        launch_time:
            description: The time the instance was launched.
            returned: always
            type: str
            sample: "2017-03-23T22:51:24+00:00"
        monitoring:
            description: The monitoring for the instance.
            returned: always
            type: complex
            contains:
                state:
                    description: Indicates whether detailed monitoring is enabled. Otherwise, basic monitoring is enabled.
                    returned: always
                    type: str
                    sample: disabled
        network_interfaces:
            description: One or more network interfaces for the instance.
            returned: always
            type: complex
            contains:
                association:
                    description: The association information for an Elastic IPv4 associated with the network interface.
                    returned: always
                    type: complex
                    contains:
                        ip_owner_id:
                            description: The ID of the owner of the Elastic IP address.
                            returned: always
                            type: str
                            sample: amazon
                        public_dns_name:
                            description: The public DNS name.
                            returned: always
                            type: str
                            sample: ""
                        public_ip:
                            description: The public IP address or Elastic IP address bound to the network interface.
                            returned: always
                            type: str
                            sample: 1.2.3.4
                attachment:
                    description: The network interface attachment.
                    returned: always
                    type: complex
                    contains:
                        attach_time:
                            description: The time stamp when the attachment initiated.
                            returned: always
                            type: str
                            sample: "2017-03-23T22:51:24+00:00"
                        attachment_id:
                            description: The ID of the network interface attachment.
                            returned: always
                            type: str
                            sample: eni-attach-3aff3f
                        delete_on_termination:
                            description: Indicates whether the network interface is deleted when the instance is terminated.
                            returned: always
                            type: bool
                            sample: true
                        device_index:
                            description: The index of the device on the instance for the network interface attachment.
                            returned: always
                            type: int
                            sample: 0
                        status:
                            description: The attachment state.
                            returned: always
                            type: str
                            sample: attached
                description:
                    description: The description.
                    returned: always
                    type: str
                    sample: My interface
                groups:
                    description: One or more security groups.
                    returned: always
                    type: list
                    elements: dict
                    contains:
                        group_id:
                            description: The ID of the security group.
                            returned: always
                            type: str
                            sample: sg-abcdef12
                        group_name:
                            description: The name of the security group.
                            returned: always
                            type: str
                            sample: mygroup
                ipv6_addresses:
                    description: One or more IPv6 addresses associated with the network interface.
                    returned: always
                    type: list
                    elements: dict
                    contains:
                        ipv6_address:
                            description: The IPv6 address.
                            returned: always
                            type: str
                            sample: "2001:0db8:85a3:0000:0000:8a2e:0370:7334"
                mac_address:
                    description: The MAC address.
                    returned: always
                    type: str
                    sample: "00:11:22:33:44:55"
                network_interface_id:
                    description: The ID of the network interface.
                    returned: always
                    type: str
                    sample: eni-01234567
                owner_id:
                    description: The AWS account ID of the owner of the network interface.
                    returned: always
                    type: str
                    sample: 01234567890
                private_ip_address:
                    description: The IPv4 address of the network interface within the subnet.
                    returned: always
                    type: str
                    sample: 10.0.0.1
                private_ip_addresses:
                    description: The private IPv4 addresses associated with the network interface.
                    returned: always
                    type: list
                    elements: dict
                    contains:
                        association:
                            description: The association information for an Elastic IP address (IPv4) associated with the network interface.
                            returned: always
                            type: complex
                            contains:
                                ip_owner_id:
                                    description: The ID of the owner of the Elastic IP address.
                                    returned: always
                                    type: str
                                    sample: amazon
                                public_dns_name:
                                    description: The public DNS name.
                                    returned: always
                                    type: str
                                    sample: ""
                                public_ip:
                                    description: The public IP address or Elastic IP address bound to the network interface.
                                    returned: always
                                    type: str
                                    sample: 1.2.3.4
                        primary:
                            description: Indicates whether this IPv4 address is the primary private IP address of the network interface.
                            returned: always
                            type: bool
                            sample: true
                        private_ip_address:
                            description: The private IPv4 address of the network interface.
                            returned: always
                            type: str
                            sample: 10.0.0.1
                source_dest_check:
                    description: Indicates whether source/destination checking is enabled.
                    returned: always
                    type: bool
                    sample: true
                status:
                    description: The status of the network interface.
                    returned: always
                    type: str
                    sample: in-use
                subnet_id:
                    description: The ID of the subnet for the network interface.
                    returned: always
                    type: str
                    sample: subnet-0123456
                vpc_id:
                    description: The ID of the VPC for the network interface.
                    returned: always
                    type: str
                    sample: vpc-0123456
        placement:
            description: The location where the instance launched, if applicable.
            returned: always
            type: complex
            contains:
                availability_zone:
                    description: The Availability Zone of the instance.
                    returned: always
                    type: str
                    sample: ap-southeast-2a
                group_name:
                    description: The name of the placement group the instance is in (for cluster compute instances).
                    returned: always
                    type: str
                    sample: ""
                tenancy:
                    description: The tenancy of the instance (if the instance is running in a VPC).
                    returned: always
                    type: str
                    sample: default
        private_dns_name:
            description: The private DNS name.
            returned: always
            type: str
            sample: ip-10-0-0-1.ap-southeast-2.compute.internal
        private_ip_address:
            description: The IPv4 address of the network interface within the subnet.
            returned: always
            type: str
            sample: 10.0.0.1
        product_codes:
            description: One or more product codes.
            returned: always
            type: list
            elements: dict
            contains:
                product_code_id:
                    description: The product code.
                    returned: always
                    type: str
                    sample: aw0evgkw8ef3n2498gndfgasdfsd5cce
                product_code_type:
                    description: The type of product code.
                    returned: always
                    type: str
                    sample: marketplace
        public_dns_name:
            description: The public DNS name assigned to the instance.
            returned: always
            type: str
            sample:
        public_ip_address:
            description: The public IPv4 address assigned to the instance
            returned: always
            type: str
            sample: 52.0.0.1
        root_device_name:
            description: The device name of the root device
            returned: always
            type: str
            sample: /dev/sda1
        root_device_type:
            description: The type of root device used by the AMI.
            returned: always
            type: str
            sample: ebs
        security_groups:
            description: One or more security groups for the instance.
            returned: always
            type: list
            elements: dict
            contains:
                group_id:
                    description: The ID of the security group.
                    returned: always
                    type: str
                    sample: sg-0123456
                group_name:
                    description: The name of the security group.
                    returned: always
                    type: str
                    sample: my-security-group
        source_dest_check:
            description: Indicates whether source/destination checking is enabled.
            returned: always
            type: bool
            sample: true
        state:
            description: The current state of the instance.
            returned: always
            type: complex
            contains:
                code:
                    description: The low byte represents the state.
                    returned: always
                    type: int
                    sample: 16
                name:
                    description: The name of the state.
                    returned: always
                    type: str
                    sample: running
        state_transition_reason:
            description: The reason for the most recent state transition.
            returned: always
            type: str
            sample:
        subnet_id:
            description: The ID of the subnet in which the instance is running.
            returned: always
            type: str
            sample: subnet-00abcdef
        tags:
            description: Any tags assigned to the instance.
            returned: always
            type: dict
            sample:
        virtualization_type:
            description: The type of virtualization of the AMI.
            returned: always
            type: str
            sample: hvm
        vpc_id:
            description: The ID of the VPC the instance is in.
            returned: always
            type: dict
            sample: vpc-0011223344
'''

import traceback

try:
    import boto3
    from botocore.exceptions import ClientError
except ImportError:
    pass  # Handled by AnsibleAWSModule

<<<<<<< HEAD
from ansible.module_utils.basic import AnsibleModule
from ansible.module_utils._text import to_native
from ansible_collections.amazon.aws.plugins.module_utils.ec2 import (ansible_dict_to_boto3_filter_list,
                                                                     boto3_conn,
                                                                     boto3_tag_list_to_ansible_dict,
                                                                     camel_dict_to_snake_dict,
                                                                     ec2_argument_spec,
                                                                     get_aws_connection_info,
                                                                     )
=======
from ansible_collections.amazon.aws.plugins.module_utils.core import AnsibleAWSModule
from ansible_collections.amazon.aws.plugins.module_utils.ec2 import ansible_dict_to_boto3_filter_list
from ansible_collections.amazon.aws.plugins.module_utils.ec2 import boto3_conn
from ansible_collections.amazon.aws.plugins.module_utils.ec2 import boto3_tag_list_to_ansible_dict
from ansible_collections.amazon.aws.plugins.module_utils.ec2 import camel_dict_to_snake_dict
from ansible_collections.amazon.aws.plugins.module_utils.ec2 import get_aws_connection_info
>>>>>>> e95fb90f


def list_ec2_instances(connection, module):

    instance_ids = module.params.get("instance_ids")
    filters = ansible_dict_to_boto3_filter_list(module.params.get("filters"))

    try:
        reservations_paginator = connection.get_paginator('describe_instances')
        reservations = reservations_paginator.paginate(InstanceIds=instance_ids, Filters=filters).build_full_result()
    except ClientError as e:
        module.fail_json(msg=to_native(e), exception=traceback.format_exc(), **camel_dict_to_snake_dict(e.response))

    # Get instances from reservations
    instances = []
    for reservation in reservations['Reservations']:
        instances = instances + reservation['Instances']

    # Turn the boto3 result in to ansible_friendly_snaked_names
    snaked_instances = [camel_dict_to_snake_dict(instance) for instance in instances]

    # Turn the boto3 result in to ansible friendly tag dictionary
    for instance in snaked_instances:
        instance['tags'] = boto3_tag_list_to_ansible_dict(instance.get('tags', []), 'key', 'value')

    module.exit_json(instances=snaked_instances)


def main():

    argument_spec = dict(
        instance_ids=dict(default=[], type='list', elements='str'),
        filters=dict(default={}, type='dict')
    )

    module = AnsibleAWSModule(
        argument_spec=argument_spec,
        mutually_exclusive=[
            ['instance_ids', 'filters']
        ],
        supports_check_mode=True,
    )
    if module._name == 'ec2_instance_facts':
        module.deprecate("The 'ec2_instance_facts' module has been renamed to 'ec2_instance_info'", date='2021-12-01', collection_name='community.aws')

    region, ec2_url, aws_connect_params = get_aws_connection_info(module, boto3=True)

    if region:
        connection = boto3_conn(module, conn_type='client', resource='ec2', region=region, endpoint=ec2_url, **aws_connect_params)
    else:
        module.fail_json(msg="region must be specified")

    list_ec2_instances(connection, module)


if __name__ == '__main__':
    main()<|MERGE_RESOLUTION|>--- conflicted
+++ resolved
@@ -499,24 +499,12 @@
 except ImportError:
     pass  # Handled by AnsibleAWSModule
 
-<<<<<<< HEAD
-from ansible.module_utils.basic import AnsibleModule
-from ansible.module_utils._text import to_native
-from ansible_collections.amazon.aws.plugins.module_utils.ec2 import (ansible_dict_to_boto3_filter_list,
-                                                                     boto3_conn,
-                                                                     boto3_tag_list_to_ansible_dict,
-                                                                     camel_dict_to_snake_dict,
-                                                                     ec2_argument_spec,
-                                                                     get_aws_connection_info,
-                                                                     )
-=======
 from ansible_collections.amazon.aws.plugins.module_utils.core import AnsibleAWSModule
 from ansible_collections.amazon.aws.plugins.module_utils.ec2 import ansible_dict_to_boto3_filter_list
 from ansible_collections.amazon.aws.plugins.module_utils.ec2 import boto3_conn
 from ansible_collections.amazon.aws.plugins.module_utils.ec2 import boto3_tag_list_to_ansible_dict
 from ansible_collections.amazon.aws.plugins.module_utils.ec2 import camel_dict_to_snake_dict
 from ansible_collections.amazon.aws.plugins.module_utils.ec2 import get_aws_connection_info
->>>>>>> e95fb90f
 
 
 def list_ec2_instances(connection, module):
@@ -528,7 +516,7 @@
         reservations_paginator = connection.get_paginator('describe_instances')
         reservations = reservations_paginator.paginate(InstanceIds=instance_ids, Filters=filters).build_full_result()
     except ClientError as e:
-        module.fail_json(msg=to_native(e), exception=traceback.format_exc(), **camel_dict_to_snake_dict(e.response))
+        module.fail_json_aws(e, msg="Failed to list ec2 instances")
 
     # Get instances from reservations
     instances = []
