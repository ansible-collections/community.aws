--- conflicted
+++ resolved
@@ -1937,19 +1937,11 @@
             cache_behavior = {}
         if cache_behavior is None and valid_origins is not None:
             return config
-<<<<<<< HEAD
-        cache_behavior = self.validate_cache_behavior_first_level_keys(config, cache_behavior, valid_origins, is_default_cache)
-        if cache_behavior.get('forwarded_values') is not None:
-            cache_behavior = self.validate_forwarded_values(config, cache_behavior.get('forwarded_values'), cache_behavior)
-        cache_behavior = self.validate_allowed_methods(config, cache_behavior.get('allowed_methods'), cache_behavior)
-        cache_behavior = self.validate_lambda_function_associations(config, cache_behavior.get('lambda_function_associations'), cache_behavior)
-        cache_behavior = self.validate_trusted_signers(config, cache_behavior.get('trusted_signers'), cache_behavior)
-        cache_behavior = self.validate_field_level_encryption_id(config, cache_behavior.get('field_level_encryption_id'), cache_behavior)
-=======
         cache_behavior = self.validate_cache_behavior_first_level_keys(
             config, cache_behavior, valid_origins, is_default_cache
         )
-        cache_behavior = self.validate_forwarded_values(config, cache_behavior.get("forwarded_values"), cache_behavior)
+        if cache_behavior.get('forwarded_values') is not None:
+            cache_behavior = self.validate_forwarded_values(config, cache_behavior.get('forwarded_values'), cache_behavior)
         cache_behavior = self.validate_allowed_methods(config, cache_behavior.get("allowed_methods"), cache_behavior)
         cache_behavior = self.validate_lambda_function_associations(
             config, cache_behavior.get("lambda_function_associations"), cache_behavior
@@ -1958,7 +1950,6 @@
         cache_behavior = self.validate_field_level_encryption_id(
             config, cache_behavior.get("field_level_encryption_id"), cache_behavior
         )
->>>>>>> 4bdcecda
         return cache_behavior
 
     def validate_cache_behavior_first_level_keys(self, config, cache_behavior, valid_origins, is_default_cache):
@@ -1970,34 +1961,27 @@
             self.module.fail_json(msg="%s cannot have both a cache_policy_id and a forwarded_values option." %
                                   cache_behavior_name)
         try:
-<<<<<<< HEAD
             if cache_behavior.get('forwarded_values') is not None:
-                cache_behavior = self.add_key_else_change_dict_key(cache_behavior, 'min_ttl', 'min_t_t_l',
-                                                                   config.get('min_t_t_l', self.__default_cache_behavior_min_ttl))
-                cache_behavior = self.add_key_else_change_dict_key(cache_behavior, 'max_ttl', 'max_t_t_l',
-                                                                   config.get('max_t_t_l', self.__default_cache_behavior_max_ttl))
-                cache_behavior = self.add_key_else_change_dict_key(cache_behavior, 'default_ttl', 'default_t_t_l',
-                                                                   config.get('default_t_t_l', self.__default_cache_behavior_default_ttl))
-                cache_behavior = self.add_missing_key(cache_behavior, 'compress', config.get('compress', self.__default_cache_behavior_compress))
-            target_origin_id = cache_behavior.get('target_origin_id', config.get('target_origin_id'))
-=======
-            cache_behavior = self.add_key_else_change_dict_key(
-                cache_behavior, "min_ttl", "min_t_t_l", config.get("min_t_t_l", self.__default_cache_behavior_min_ttl)
-            )
-            cache_behavior = self.add_key_else_change_dict_key(
-                cache_behavior, "max_ttl", "max_t_t_l", config.get("max_t_t_l", self.__default_cache_behavior_max_ttl)
-            )
-            cache_behavior = self.add_key_else_change_dict_key(
-                cache_behavior,
-                "default_ttl",
-                "default_t_t_l",
-                config.get("default_t_t_l", self.__default_cache_behavior_default_ttl),
-            )
+                cache_behavior = self.add_key_else_change_dict_key(
+                    cache_behavior, "min_ttl", "min_t_t_l", config.get("min_t_t_l", self.__default_cache_behavior_min_ttl)
+                )
+                cache_behavior = self.add_key_else_change_dict_key(
+                    cache_behavior, "max_ttl", "max_t_t_l", config.get("max_t_t_l", self.__default_cache_behavior_max_ttl)
+                )
+                cache_behavior = self.add_key_else_change_dict_key(
+                    cache_behavior,
+                    "default_ttl",
+                    "default_t_t_l",
+                    config.get("default_t_t_l", self.__default_cache_behavior_default_ttl),
+                )
+            if cache_behavior.get('cache_policy_id') is not None:
+                cache_policy_id = cache_behavior.get("cache_policy_id", config.get("cache_policy_id"))
+            if cache_behavior.get('origin_request_policy_id') is not None:
+                origin_request_policy_id = cache_behavior.get("origin_request_policy_id", config.get("origin_request_policy_id"))
             cache_behavior = self.add_missing_key(
                 cache_behavior, "compress", config.get("compress", self.__default_cache_behavior_compress)
             )
             target_origin_id = cache_behavior.get("target_origin_id", config.get("target_origin_id"))
->>>>>>> 4bdcecda
             if not target_origin_id:
                 target_origin_id = self.get_first_origin_id_for_default_cache_behavior(valid_origins)
             if target_origin_id not in [origin["id"] for origin in valid_origins.get("items", [])]:
