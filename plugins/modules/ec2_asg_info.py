--- conflicted
+++ resolved
@@ -426,13 +426,8 @@
             try:
                 asg_lifecyclehooks = conn.describe_lifecycle_hooks(AutoScalingGroupName=asg['auto_scaling_group_name'])
                 asg['lifecycle_hooks'] = asg_lifecyclehooks['LifecycleHooks']
-<<<<<<< HEAD
-            except ClientError as e:
-                module.fail_json(msg=e.message, **camel_dict_to_snake_dict(e.response))
-=======
             except (botocore.exceptions.ClientError, botocore.exceptions.BotoCoreError) as e:
                 module.fail_json_aws(e, msg="Failed to fetch information about ASG lifecycle hooks")
->>>>>>> 8aecae13
             matched_asgs.append(asg)
 
     return matched_asgs
