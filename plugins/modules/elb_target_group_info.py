#!/usr/bin/python
# Copyright: Ansible Project
# GNU General Public License v3.0+ (see COPYING or https://www.gnu.org/licenses/gpl-3.0.txt)

from __future__ import absolute_import, division, print_function
__metaclass__ = type


DOCUMENTATION = r'''
---
module: elb_target_group_info
version_added: 1.0.0
short_description: Gather information about ELB target groups in AWS
description:
    - Gather information about ELB target groups in AWS
    - This module was called C(elb_target_group_facts) before Ansible 2.9. The usage did not change.
requirements: [ boto3 ]
author: Rob White (@wimnat)
options:
  load_balancer_arn:
    description:
      - The Amazon Resource Name (ARN) of the load balancer.
    required: false
    type: str
  target_group_arns:
    description:
      - The Amazon Resource Names (ARN) of the target groups.
    required: false
    type: list
    elements: str
  names:
    description:
      - The names of the target groups.
    required: false
    type: list
    elements: str
  collect_targets_health:
    description:
      - When set to "yes", output contains targets health description
    required: false
    default: no
    type: bool

extends_documentation_fragment:
- amazon.aws.aws
- amazon.aws.ec2

'''

EXAMPLES = r'''
# Note: These examples do not set authentication details, see the AWS Guide for details.

- name: Gather information about all target groups
  community.aws.elb_target_group_info:

- name: Gather information about the target group attached to a particular ELB
  community.aws.elb_target_group_info:
    load_balancer_arn: "arn:aws:elasticloadbalancing:ap-southeast-2:001122334455:loadbalancer/app/my-elb/aabbccddeeff"

- name: Gather information about a target groups named 'tg1' and 'tg2'
  community.aws.elb_target_group_info:
    names:
      - tg1
      - tg2

'''

RETURN = r'''
target_groups:
    description: a list of target groups
    returned: always
    type: complex
    contains:
        deregistration_delay_timeout_seconds:
            description: The amount time for Elastic Load Balancing to wait before changing the state of a deregistering target from draining to unused.
            returned: always
            type: int
            sample: 300
        health_check_interval_seconds:
            description: The approximate amount of time, in seconds, between health checks of an individual target.
            returned: always
            type: int
            sample: 30
        health_check_path:
            description: The destination for the health check request.
            returned: always
            type: str
            sample: /index.html
        health_check_port:
            description: The port to use to connect with the target.
            returned: always
            type: str
            sample: traffic-port
        health_check_protocol:
            description: The protocol to use to connect with the target.
            returned: always
            type: str
            sample: HTTP
        health_check_timeout_seconds:
            description: The amount of time, in seconds, during which no response means a failed health check.
            returned: always
            type: int
            sample: 5
        healthy_threshold_count:
            description: The number of consecutive health checks successes required before considering an unhealthy target healthy.
            returned: always
            type: int
            sample: 5
        load_balancer_arns:
            description: The Amazon Resource Names (ARN) of the load balancers that route traffic to this target group.
            returned: always
            type: list
            sample: []
        matcher:
            description: The HTTP codes to use when checking for a successful response from a target.
            returned: always
            type: dict
            sample: {
                "http_code": "200"
            }
        port:
            description: The port on which the targets are listening.
            returned: always
            type: int
            sample: 80
        protocol:
            description: The protocol to use for routing traffic to the targets.
            returned: always
            type: str
            sample: HTTP
        stickiness_enabled:
            description: Indicates whether sticky sessions are enabled.
            returned: always
            type: bool
            sample: true
        stickiness_lb_cookie_duration_seconds:
            description: Indicates whether sticky sessions are enabled.
            returned: always
            type: int
            sample: 86400
        stickiness_type:
            description: The type of sticky sessions.
            returned: always
            type: str
            sample: lb_cookie
        tags:
            description: The tags attached to the target group.
            returned: always
            type: dict
            sample: "{
                'Tag': 'Example'
            }"
        target_group_arn:
            description: The Amazon Resource Name (ARN) of the target group.
            returned: always
            type: str
            sample: "arn:aws:elasticloadbalancing:ap-southeast-2:01234567890:targetgroup/mytargetgroup/aabbccddee0044332211"
        targets_health_description:
            description: Targets health description.
            returned: when collect_targets_health is enabled
            type: complex
            contains:
                health_check_port:
                    description: The port to check target health.
                    returned: always
                    type: str
                    sample: '80'
                target:
                    description: The target metadata.
                    returned: always
                    type: complex
                    contains:
                        id:
                            description: The ID of the target.
                            returned: always
                            type: str
                            sample: i-0123456789
                        port:
                            description: The port to use to connect with the target.
                            returned: always
                            type: int
                            sample: 80
                target_health:
                    description: The target health status.
                    returned: always
                    type: complex
                    contains:
                        state:
                            description: The state of the target health.
                            returned: always
                            type: str
                            sample: healthy
        target_group_name:
            description: The name of the target group.
            returned: always
            type: str
            sample: mytargetgroup
        unhealthy_threshold_count:
            description: The number of consecutive health check failures required before considering the target unhealthy.
            returned: always
            type: int
            sample: 2
        vpc_id:
            description: The ID of the VPC for the targets.
            returned: always
            type: str
            sample: vpc-0123456
'''

import traceback

try:
    import boto3
    from botocore.exceptions import ClientError, NoCredentialsError
except ImportError:
    pass  # Handled by AnsibleAWSModule

<<<<<<< HEAD
from ansible.module_utils.basic import AnsibleModule
from ansible.module_utils._text import to_native
from ansible_collections.amazon.aws.plugins.module_utils.ec2 import (boto3_conn,
                                                                     boto3_tag_list_to_ansible_dict,
                                                                     camel_dict_to_snake_dict,
                                                                     ec2_argument_spec,
                                                                     get_aws_connection_info,
                                                                     )
=======
from ansible_collections.amazon.aws.plugins.module_utils.core import AnsibleAWSModule
from ansible_collections.amazon.aws.plugins.module_utils.ec2 import boto3_conn
from ansible_collections.amazon.aws.plugins.module_utils.ec2 import boto3_tag_list_to_ansible_dict
from ansible_collections.amazon.aws.plugins.module_utils.ec2 import camel_dict_to_snake_dict
from ansible_collections.amazon.aws.plugins.module_utils.ec2 import get_aws_connection_info
>>>>>>> e95fb90f


def get_target_group_attributes(connection, module, target_group_arn):

    try:
        target_group_attributes = boto3_tag_list_to_ansible_dict(connection.describe_target_group_attributes(TargetGroupArn=target_group_arn)['Attributes'])
    except ClientError as e:
        module.fail_json(msg=to_native(e), exception=traceback.format_exc(), **camel_dict_to_snake_dict(e.response))

    # Replace '.' with '_' in attribute key names to make it more Ansibley
    return dict((k.replace('.', '_'), v)
                for (k, v) in target_group_attributes.items())


def get_target_group_tags(connection, module, target_group_arn):

    try:
        return boto3_tag_list_to_ansible_dict(connection.describe_tags(ResourceArns=[target_group_arn])['TagDescriptions'][0]['Tags'])
    except ClientError as e:
        module.fail_json(msg=to_native(e), exception=traceback.format_exc(), **camel_dict_to_snake_dict(e.response))


def get_target_group_targets_health(connection, module, target_group_arn):

    try:
        return connection.describe_target_health(TargetGroupArn=target_group_arn)['TargetHealthDescriptions']
    except ClientError as e:
        module.fail_json(msg=to_native(e), exception=traceback.format_exc(), **camel_dict_to_snake_dict(e.response))


def list_target_groups(connection, module):

    load_balancer_arn = module.params.get("load_balancer_arn")
    target_group_arns = module.params.get("target_group_arns")
    names = module.params.get("names")
    collect_targets_health = module.params.get("collect_targets_health")

    try:
        target_group_paginator = connection.get_paginator('describe_target_groups')
        if not load_balancer_arn and not target_group_arns and not names:
            target_groups = target_group_paginator.paginate().build_full_result()
        if load_balancer_arn:
            target_groups = target_group_paginator.paginate(LoadBalancerArn=load_balancer_arn).build_full_result()
        if target_group_arns:
            target_groups = target_group_paginator.paginate(TargetGroupArns=target_group_arns).build_full_result()
        if names:
            target_groups = target_group_paginator.paginate(Names=names).build_full_result()
    except ClientError as e:
        if e.response['Error']['Code'] == 'TargetGroupNotFound':
            module.exit_json(target_groups=[])
        else:
            module.fail_json(msg=to_native(e), exception=traceback.format_exc(), **camel_dict_to_snake_dict(e.response))
    except NoCredentialsError as e:
        module.fail_json(msg="AWS authentication problem. " + to_native(e), exception=traceback.format_exc())

    # Get the attributes and tags for each target group
    for target_group in target_groups['TargetGroups']:
        target_group.update(get_target_group_attributes(connection, module, target_group['TargetGroupArn']))

    # Turn the boto3 result in to ansible_friendly_snaked_names
    snaked_target_groups = [camel_dict_to_snake_dict(target_group) for target_group in target_groups['TargetGroups']]

    # Get tags for each target group
    for snaked_target_group in snaked_target_groups:
        snaked_target_group['tags'] = get_target_group_tags(connection, module, snaked_target_group['target_group_arn'])
        if collect_targets_health:
            snaked_target_group['targets_health_description'] = [camel_dict_to_snake_dict(
                target) for target in get_target_group_targets_health(connection, module, snaked_target_group['target_group_arn'])]

    module.exit_json(target_groups=snaked_target_groups)


def main():

    argument_spec = dict(
        load_balancer_arn=dict(type='str'),
        target_group_arns=dict(type='list', elements='str'),
        names=dict(type='list', elements='str'),
        collect_targets_health=dict(default=False, type='bool', required=False),
    )

    module = AnsibleAWSModule(
        argument_spec=argument_spec,
        mutually_exclusive=[['load_balancer_arn', 'target_group_arns', 'names']],
        supports_check_mode=True,
    )
    if module._name == 'elb_target_group_facts':
        module.deprecate("The 'elb_target_group_facts' module has been renamed to 'elb_target_group_info'", date='2021-12-01', collection_name='community.aws')

    region, ec2_url, aws_connect_params = get_aws_connection_info(module, boto3=True)

    if region:
        connection = boto3_conn(module, conn_type='client', resource='elbv2', region=region, endpoint=ec2_url, **aws_connect_params)
    else:
        module.fail_json(msg="region must be specified")

    list_target_groups(connection, module)


if __name__ == '__main__':
    main()<|MERGE_RESOLUTION|>--- conflicted
+++ resolved
@@ -215,22 +215,13 @@
 except ImportError:
     pass  # Handled by AnsibleAWSModule
 
-<<<<<<< HEAD
-from ansible.module_utils.basic import AnsibleModule
 from ansible.module_utils._text import to_native
-from ansible_collections.amazon.aws.plugins.module_utils.ec2 import (boto3_conn,
-                                                                     boto3_tag_list_to_ansible_dict,
-                                                                     camel_dict_to_snake_dict,
-                                                                     ec2_argument_spec,
-                                                                     get_aws_connection_info,
-                                                                     )
-=======
 from ansible_collections.amazon.aws.plugins.module_utils.core import AnsibleAWSModule
+from ansible_collections.amazon.aws.plugins.module_utils.core import is_boto3_error_code
 from ansible_collections.amazon.aws.plugins.module_utils.ec2 import boto3_conn
 from ansible_collections.amazon.aws.plugins.module_utils.ec2 import boto3_tag_list_to_ansible_dict
 from ansible_collections.amazon.aws.plugins.module_utils.ec2 import camel_dict_to_snake_dict
 from ansible_collections.amazon.aws.plugins.module_utils.ec2 import get_aws_connection_info
->>>>>>> e95fb90f
 
 
 def get_target_group_attributes(connection, module, target_group_arn):
@@ -238,7 +229,7 @@
     try:
         target_group_attributes = boto3_tag_list_to_ansible_dict(connection.describe_target_group_attributes(TargetGroupArn=target_group_arn)['Attributes'])
     except ClientError as e:
-        module.fail_json(msg=to_native(e), exception=traceback.format_exc(), **camel_dict_to_snake_dict(e.response))
+        module.fail_json_aws(e, msg="Failed to describe target group attributes")
 
     # Replace '.' with '_' in attribute key names to make it more Ansibley
     return dict((k.replace('.', '_'), v)
@@ -250,7 +241,7 @@
     try:
         return boto3_tag_list_to_ansible_dict(connection.describe_tags(ResourceArns=[target_group_arn])['TagDescriptions'][0]['Tags'])
     except ClientError as e:
-        module.fail_json(msg=to_native(e), exception=traceback.format_exc(), **camel_dict_to_snake_dict(e.response))
+        module.fail_json_aws(e, msg="Failed to describe group tags")
 
 
 def get_target_group_targets_health(connection, module, target_group_arn):
@@ -258,7 +249,7 @@
     try:
         return connection.describe_target_health(TargetGroupArn=target_group_arn)['TargetHealthDescriptions']
     except ClientError as e:
-        module.fail_json(msg=to_native(e), exception=traceback.format_exc(), **camel_dict_to_snake_dict(e.response))
+        module.fail_json_aws(e, msg="Failed to get target health")
 
 
 def list_target_groups(connection, module):
@@ -278,11 +269,10 @@
             target_groups = target_group_paginator.paginate(TargetGroupArns=target_group_arns).build_full_result()
         if names:
             target_groups = target_group_paginator.paginate(Names=names).build_full_result()
+    except is_boto3_error_code('TargetGroupNotFound'):
+        module.exit_json(target_groups=[])
     except ClientError as e:
-        if e.response['Error']['Code'] == 'TargetGroupNotFound':
-            module.exit_json(target_groups=[])
-        else:
-            module.fail_json(msg=to_native(e), exception=traceback.format_exc(), **camel_dict_to_snake_dict(e.response))
+        module.fail_json_aws(e, msg="Failed to list target groups")
     except NoCredentialsError as e:
         module.fail_json(msg="AWS authentication problem. " + to_native(e), exception=traceback.format_exc())
 
