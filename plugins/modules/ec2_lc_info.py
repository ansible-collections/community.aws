--- conflicted
+++ resolved
@@ -157,21 +157,10 @@
 except ImportError:
     pass  # Handled by AnsibleAWSModule
 
-<<<<<<< HEAD
-from ansible.module_utils.basic import AnsibleModule
-from ansible.module_utils._text import to_native
-from ansible_collections.amazon.aws.plugins.module_utils.ec2 import (HAS_BOTO3,
-                                                                     boto3_conn,
-                                                                     camel_dict_to_snake_dict,
-                                                                     ec2_argument_spec,
-                                                                     get_aws_connection_info,
-                                                                     )
-=======
 from ansible_collections.amazon.aws.plugins.module_utils.core import AnsibleAWSModule
 from ansible_collections.amazon.aws.plugins.module_utils.ec2 import boto3_conn
 from ansible_collections.amazon.aws.plugins.module_utils.ec2 import camel_dict_to_snake_dict
 from ansible_collections.amazon.aws.plugins.module_utils.ec2 import get_aws_connection_info
->>>>>>> e95fb90f
 
 
 def list_launch_configs(connection, module):
@@ -186,7 +175,7 @@
         pg = connection.get_paginator('describe_launch_configurations')
         launch_configs = pg.paginate(LaunchConfigurationNames=launch_config_name).build_full_result()
     except ClientError as e:
-        module.fail_json(msg=to_native(e))
+        module.fail_json_aws(e, msg="Failed to list launch configs")
 
     snaked_launch_configs = []
     for launch_config in launch_configs['LaunchConfigurations']:
