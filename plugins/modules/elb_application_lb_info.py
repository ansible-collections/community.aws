--- conflicted
+++ resolved
@@ -170,22 +170,13 @@
 except ImportError:
     pass  # Handled by AnsibleAWSModule
 
-<<<<<<< HEAD
-from ansible.module_utils.basic import AnsibleModule
 from ansible.module_utils._text import to_native
-from ansible_collections.amazon.aws.plugins.module_utils.ec2 import (boto3_conn,
-                                                                     boto3_tag_list_to_ansible_dict,
-                                                                     camel_dict_to_snake_dict,
-                                                                     ec2_argument_spec,
-                                                                     get_aws_connection_info,
-                                                                     )
-=======
 from ansible_collections.amazon.aws.plugins.module_utils.core import AnsibleAWSModule
+from ansible_collections.amazon.aws.plugins.module_utils.core import is_boto3_error_code
 from ansible_collections.amazon.aws.plugins.module_utils.ec2 import boto3_conn
 from ansible_collections.amazon.aws.plugins.module_utils.ec2 import boto3_tag_list_to_ansible_dict
 from ansible_collections.amazon.aws.plugins.module_utils.ec2 import camel_dict_to_snake_dict
 from ansible_collections.amazon.aws.plugins.module_utils.ec2 import get_aws_connection_info
->>>>>>> e95fb90f
 
 
 def get_elb_listeners(connection, module, elb_arn):
@@ -193,7 +184,7 @@
     try:
         return connection.describe_listeners(LoadBalancerArn=elb_arn)['Listeners']
     except ClientError as e:
-        module.fail_json(msg=to_native(e), exception=traceback.format_exc(), **camel_dict_to_snake_dict(e.response))
+        module.fail_json_aws(e, msg="Failed to describe elb listeners")
 
 
 def get_listener_rules(connection, module, listener_arn):
@@ -201,7 +192,7 @@
     try:
         return connection.describe_rules(ListenerArn=listener_arn)['Rules']
     except ClientError as e:
-        module.fail_json(msg=to_native(e), exception=traceback.format_exc(), **camel_dict_to_snake_dict(e.response))
+        module.fail_json_aws(e, msg="Failed to describe listener rules")
 
 
 def get_load_balancer_attributes(connection, module, load_balancer_arn):
@@ -209,7 +200,7 @@
     try:
         load_balancer_attributes = boto3_tag_list_to_ansible_dict(connection.describe_load_balancer_attributes(LoadBalancerArn=load_balancer_arn)['Attributes'])
     except ClientError as e:
-        module.fail_json(msg=to_native(e), exception=traceback.format_exc(), **camel_dict_to_snake_dict(e.response))
+        module.fail_json_aws(e, msg="Failed to describe load balancer attributes")
 
     # Replace '.' with '_' in attribute key names to make it more Ansibley
     for k, v in list(load_balancer_attributes.items()):
@@ -224,7 +215,7 @@
     try:
         return boto3_tag_list_to_ansible_dict(connection.describe_tags(ResourceArns=[load_balancer_arn])['TagDescriptions'][0]['Tags'])
     except ClientError as e:
-        module.fail_json(msg=to_native(e), exception=traceback.format_exc(), **camel_dict_to_snake_dict(e.response))
+        module.fail_json_aws(e, msg="Failed to describe load balancer tags")
 
 
 def list_load_balancers(connection, module):
@@ -240,11 +231,10 @@
             load_balancers = load_balancer_paginator.paginate(LoadBalancerArns=load_balancer_arns).build_full_result()
         if names:
             load_balancers = load_balancer_paginator.paginate(Names=names).build_full_result()
-    except ClientError as e:
-        if e.response['Error']['Code'] == 'LoadBalancerNotFound':
-            module.exit_json(load_balancers=[])
-        else:
-            module.fail_json(msg=to_native(e), exception=traceback.format_exc(), **camel_dict_to_snake_dict(e.response))
+    except is_boto3_error_code('LoadBalancerNotFound'):
+        module.exit_json(load_balancers=[])
+    except ClientError as e:
+        module.fail_json_aws(e, msg="Failed to list load balancers")
     except NoCredentialsError as e:
         module.fail_json(msg="AWS authentication problem. " + to_native(e), exception=traceback.format_exc())
 
