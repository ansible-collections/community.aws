--- conflicted
+++ resolved
@@ -1,10 +1,5 @@
 # reason: slow
 # This test suite can take almost 25 minutes (on a good day)
-<<<<<<< HEAD
-slow
-=======
 disabled # Test is currently broken on Deb-based systems, and dependant ../connection dir access in ansible/default-test-container
 unstable
->>>>>>> da6b6a24
-
 cloud/aws