# Our code is based on the AWS SDKs
boto
boto3
botocore

# netaddr is needed for ansible.netcommon.ipv6
netaddr
virtualenv
# Sometimes needed where we don't have features we need in modules
awscli
# Used for comparing SSH Public keys to the Amazon fingerprints
pycrypto
<<<<<<< HEAD
# Used for pushing docker image to ECR
docker
=======
# Used by ec2_asg_scheduled_action
python-dateutil
>>>>>>> d6984092
<|MERGE_RESOLUTION|>--- conflicted
+++ resolved
@@ -10,10 +10,5 @@
 awscli
 # Used for comparing SSH Public keys to the Amazon fingerprints
 pycrypto
-<<<<<<< HEAD
-# Used for pushing docker image to ECR
-docker
-=======
 # Used by ec2_asg_scheduled_action
-python-dateutil
->>>>>>> d6984092
+python-dateutil