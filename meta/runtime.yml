requires_ansible: '>=2.9.10'
action_groups:
  aws:
  - accessanalyzer_validate_policy_info
  - acm_certificate
  - acm_certificate_info
  - api_gateway
  - api_gateway_domain
  - application_autoscaling_policy
  - autoscaling_complete_lifecycle_action
  - autoscaling_group_info
  - autoscaling_group
  - autoscaling_instance_refresh_info
  - autoscaling_instance_refresh
  - autoscaling_launch_config_find
  - autoscaling_launch_config_info
  - autoscaling_launch_config
  - autoscaling_lifecycle_hook
  - autoscaling_policy
  - autoscaling_scheduled_action
  - aws_acm
  - aws_acm_info
  - aws_api_gateway
  - aws_api_gateway_domain
  - aws_application_scaling_policy
  - aws_batch_compute_environment
  - aws_batch_job_definition
  - aws_batch_job_queue
  - aws_codebuild
  - aws_codecommit
  - aws_codepipeline
  - aws_config_aggregation_authorization
  - aws_config_aggregator
  - aws_config_delivery_channel
  - aws_config_recorder
  - aws_config_rule
  - aws_direct_connect_confirm_connection
  - aws_direct_connect_connection
  - aws_direct_connect_gateway
  - aws_direct_connect_link_aggregation_group
  - aws_direct_connect_virtual_interface
  - aws_eks_cluster
  - aws_elasticbeanstalk_app
  - aws_glue_connection
  - aws_glue_crawler
  - aws_glue_job
  - aws_inspector_target
  - aws_kms
  - aws_kms_info
  - aws_msk_cluster
  - aws_msk_config
  - aws_region_info
  - aws_s3_bucket_info
  - aws_s3_cors
  - aws_secret
  - aws_ses_identity
  - aws_ses_identity_policy
  - aws_ses_rule_set
  - aws_sgw_info
  - aws_ssm_parameter_store
  - aws_step_functions_state_machine
  - aws_step_functions_state_machine_execution
  - aws_waf_condition
  - aws_waf_info
  - aws_waf_rule
  - aws_waf_web_acl
  - batch_compute_environment
  - batch_job_definition
  - batch_job_queue
  - cloudformation_exports_info
  - cloudformation_stack_set
  - cloudfront_distribution
  - cloudfront_distribution_info
  - cloudfront_info
  - cloudfront_invalidation
  - cloudfront_origin_access_identity
  - cloudfront_response_headers_policy
<<<<<<< HEAD
  - cloudhsm_describe_cluster
  - cloudhsm_cluster
  - cloudhsm_initialize_cluster
  - cloudhsm_describe_hsm
  - cloudhsm_hsm
  - cloudtrail
=======
>>>>>>> 56d26c88
  - cloudwatch_metric_alarm
  - cloudwatchevent_rule
  - cloudwatchlogs_log_group
  - cloudwatchlogs_log_group_info
  - cloudwatchlogs_log_group_metric_filter
  - codebuild_project
  - codecommit_repository
  - codepipeline
  - config_aggregation_authorization
  - config_aggregator
  - config_delivery_channel
  - config_recorder
  - config_rule
  - data_pipeline
  - directconnect_confirm_connection
  - directconnect_connection
  - directconnect_gateway
  - directconnect_link_aggregation_group
  - directconnect_virtual_interface
  - dms_endpoint
  - dms_replication_subnet_group
  - dynamodb_table
  - dynamodb_ttl
  - ec2_ami_copy
  - ec2_asg
  - ec2_asg_info
  - ec2_asg_scheduled_action
  - ec2_asg_instance_refresh
  - ec2_asg_instance_refresh_info
  - ec2_asg_lifecycle_hook
  - ec2_customer_gateway
  - ec2_customer_gateway_info
  - ec2_eip
  - ec2_eip_info
  - ec2_elb
  - ec2_launch_template
  - ec2_lc
  - ec2_lc_find
  - ec2_lc_info
  - ec2_metric_alarm
  - ec2_placement_group
  - ec2_placement_group_info
  - ec2_scaling_policy
  - ec2_snapshot_copy
  - ec2_transit_gateway
  - ec2_transit_gateway_info
  - ec2_transit_gateway_vpc_attachment
  - ec2_transit_gateway_vpc_attachment_info
  - ec2_vpc_egress_igw
  - ec2_vpc_nacl
  - ec2_vpc_nacl_info
  - ec2_vpc_peer
  - ec2_vpc_peering_info
  - ec2_vpc_vgw
  - ec2_vpc_vgw_info
  - ec2_vpc_vpn
  - ec2_vpc_vpn_info
  - ec2_win_password
  - ecs_attribute
  - ecs_cluster
  - ecs_ecr
  - ecs_service
  - ecs_service_info
  - ecs_tag
  - ecs_task
  - ecs_taskdefinition
  - ecs_taskdefinition_info
  - efs
  - efs_info
  - eks_cluster
  - efs_tag
  - eks_fargate_profile
  - elasticbeanstalk_app
  - elasticache
  - elasticache_info
  - elasticache_parameter_group
  - elasticache_snapshot
  - elasticache_subnet_group
  - elb_application_lb
  - elb_application_lb_info
  - elb_classic_lb
  - elb_classic_lb_info
  - elb_instance
  - elb_network_lb
  - elb_target
  - elb_target_group
  - elb_target_group_info
  - elb_target_info
  - execute_lambda
  - glue_connection
  - glue_crawler
  - glue_job
  - iam_access_key
  - iam_access_key_info
  - iam_group
  - iam_managed_policy
  - iam_mfa_device_info
  - iam_password_policy
  - iam_policy
  - iam_policy_info
  - iam_role
  - iam_role_info
  - iam_saml_federation
  - iam_server_certificate
  - iam_server_certificate_info
  - iam_user
  - iam_user_info
  - inspector_target
  - kinesis_stream
  - kms_key
  - kms_key_info
  - lambda
  - lambda_alias
  - lambda_event
  - lambda_execute
  - lambda_info
  - lambda_policy
  - lightsail
  - lightsail_static_ip
  - msk_cluster
  - msk_config
  - networkfirewall
  - networkfirewall_info
  - networkfirewall_policy
  - networkfirewall_policy_info
  - networkfirewall_rule_group
  - networkfirewall_rule_group_info
  - opensearch
  - opensearch_info
  - rds_instance
  - rds_instance_info
  - rds_instance_snapshot
  - rds_option_group
  - rds_option_group_info
  - rds_param_group
  - rds_snapshot_info
  - rds_subnet_group
  - rds_cluster
  - rds_cluster_info
  - rds_cluster_snapshot
  - redshift
  - redshift_cross_region_snapshots
  - redshift_info
  - redshift_subnet_group
  - route53
  - route53_health_check
  - route53_info
  - route53_zone
  - s3_bucket_notification
  - s3_bucket_info
  - s3_cors
  - s3_lifecycle
  - s3_logging
  - s3_metrics_configuration
  - s3_sync
  - s3_website
  - secretsmanager_secret
  - ses_identity
  - ses_identity_policy
  - ses_rule_set
  - sns
  - sns_topic
  - sns_topic_info
  - sqs_queue
  - ssm_parameter
  - stepfunctions_state_machine
  - stepfunctions_state_machine_execution
  - sts_assume_role
  - sts_session_token
  - storagegateway_info
  - waf_condition
  - waf_info
  - waf_rule
  - waf_web_acl
  - wafv2_ip_set
  - wafv2_ip_set_info
  - wafv2_resources
  - wafv2_resources_info
  - wafv2_rule_group
  - wafv2_rule_group_info
  - wafv2_web_acl
  - wafv2_web_acl_info
plugin_routing:
  modules:
    aws_acm:
      # Deprecation for this alias should not *start* prior to 2024-09-01
      redirect: community.aws.acm_certificate
    aws_acm_info:
      # Deprecation for this alias should not *start* prior to 2024-09-01
      redirect: community.aws.acm_certificate_info
    aws_api_gateway:
      # Deprecation for this alias should not *start* prior to 2024-09-01
      redirect: community.aws.api_gateway
    aws_api_gateway_domain:
      # Deprecation for this alias should not *start* prior to 2024-09-01
      redirect: community.aws.api_gateway_domain
    aws_application_scaling_policy:
      # Deprecation for this alias should not *start* prior to 2024-09-01
      redirect: community.aws.application_autoscaling_policy
    aws_batch_compute_environment:
      # Deprecation for this alias should not *start* prior to 2024-09-01
      redirect: community.aws.batch_compute_environment
    aws_batch_job_definition:
      # Deprecation for this alias should not *start* prior to 2024-09-01
      redirect: community.aws.batch_job_definition
    aws_batch_job_queue:
      # Deprecation for this alias should not *start* prior to 2024-09-01
      redirect: community.aws.batch_job_queue
    aws_codebuild:
      # Deprecation for this alias should not *start* prior to 2024-09-01
      redirect: community.aws.codebuild_project
    aws_codecommit:
      # Deprecation for this alias should not *start* prior to 2024-09-01
      redirect: community.aws.codecommit_repository
    aws_codepipeline:
      # Deprecation for this alias should not *start* prior to 2024-09-01
      redirect: community.aws.codepipeline
    aws_config_aggregation_authorization:
      # Deprecation for this alias should not *start* prior to 2024-09-01
      redirect: community.aws.config_aggregation_authorization
    aws_config_aggregator:
      # Deprecation for this alias should not *start* prior to 2024-09-01
      redirect: community.aws.config_aggregator
    aws_config_delivery_channel:
      # Deprecation for this alias should not *start* prior to 2024-09-01
      redirect: community.aws.config_delivery_channel
    aws_config_recorder:
      # Deprecation for this alias should not *start* prior to 2024-09-01
      redirect: community.aws.config_recorder
    aws_config_rule:
      # Deprecation for this alias should not *start* prior to 2024-09-01
      redirect: community.aws.config_rule
    aws_direct_connect_confirm_connection:
      # Deprecation for this alias should not *start* prior to 2024-09-01
      redirect: community.aws.directconnect_confirm_connection
    aws_direct_connect_connection:
      # Deprecation for this alias should not *start* prior to 2024-09-01
      redirect: community.aws.directconnect_connection
    aws_direct_connect_gateway:
      # Deprecation for this alias should not *start* prior to 2024-09-01
      redirect: community.aws.directconnect_gateway
    aws_direct_connect_link_aggregation_group:
      # Deprecation for this alias should not *start* prior to 2024-09-01
      redirect: community.aws.directconnect_link_aggregation_group
    aws_direct_connect_virtual_interface:
      # Deprecation for this alias should not *start* prior to 2024-09-01
      redirect: community.aws.directconnect_virtual_interface
    aws_eks_cluster:
      # Deprecation for this alias should not *start* prior to 2024-09-01
      redirect: community.aws.eks_cluster
    aws_elasticbeanstalk_app:
      # Deprecation for this alias should not *start* prior to 2024-09-01
      redirect: community.aws.elasticbeanstalk_app
    aws_glue_connection:
      # Deprecation for this alias should not *start* prior to 2024-09-01
      redirect: community.aws.glue_connection
    aws_glue_crawler:
      # Deprecation for this alias should not *start* prior to 2024-09-01
      redirect: community.aws.glue_crawler
    aws_glue_job:
      # Deprecation for this alias should not *start* prior to 2024-09-01
      redirect: community.aws.glue_job
    aws_inspector_target:
      # Deprecation for this alias should not *start* prior to 2024-09-01
      redirect: community.aws.inspector_target
    aws_kms:
      # Deprecation for this alias should not *start* prior to 2024-09-01
      redirect: community.aws.kms_key
    aws_kms_info:
      # Deprecation for this alias should not *start* prior to 2024-09-01
      redirect: community.aws.kms_key_info
    aws_msk_cluster:
      # Deprecation for this alias should not *start* prior to 2024-09-01
      redirect: community.aws.msk_cluster
    aws_msk_config:
      # Deprecation for this alias should not *start* prior to 2024-09-01
      redirect: community.aws.msk_config
    aws_s3_bucket_info:
      # Deprecation for this alias should not *start* prior to 2024-09-01
      redirect: community.aws.s3_bucket_info
    aws_s3_cors:
      # Deprecation for this alias should not *start* prior to 2024-09-01
      redirect: community.aws.s3_cors
    aws_secret:
      # Deprecation for this alias should not *start* prior to 2024-09-01
      redirect: community.aws.secretsmanager_secret
    aws_ses_identity:
      # Deprecation for this alias should not *start* prior to 2024-09-01
      redirect: community.aws.ses_identity
    aws_ses_identity_policy:
      # Deprecation for this alias should not *start* prior to 2024-09-01
      redirect: community.aws.ses_identity_policy
    aws_ses_rule_set:
      # Deprecation for this alias should not *start* prior to 2024-09-01
      redirect: community.aws.ses_rule_set
    aws_sgw_info:
      # Deprecation for this alias should not *start* prior to 2024-09-01
      redirect: community.aws.storagegateway_info
    aws_ssm_parameter_store:
      # Deprecation for this alias should not *start* prior to 2024-09-01
      redirect: community.aws.ssm_parameter
    aws_step_functions_state_machine:
      # Deprecation for this alias should not *start* prior to 2024-09-01
      redirect: community.aws.stepfunctions_state_machine
    aws_step_functions_state_machine_execution:
      # Deprecation for this alias should not *start* prior to 2024-09-01
      redirect: community.aws.stepfunctions_state_machine_execution
    aws_waf_condition:
      # Deprecation for this alias should not *start* prior to 2024-09-01
      redirect: community.aws.waf_condition
    aws_waf_info:
      # Deprecation for this alias should not *start* prior to 2024-09-01
      redirect: community.aws.waf_info
    aws_waf_rule:
      # Deprecation for this alias should not *start* prior to 2024-09-01
      redirect: community.aws.waf_rule
    aws_waf_web_acl:
      # Deprecation for this alias should not *start* prior to 2024-09-01
      redirect: community.aws.waf_web_acl
    cloudtrail:
      # Deprecation for this alias should not *start* prior to 2024-11-01
      redirect: amazon.aws.cloudtrail
    cloudfront_info:
      # Deprecation for this alias should not *start* prior to 2024-09-01
      redirect: community.aws.cloudfront_distribution_info
    ec2_asg:
      # Deprecation for this alias should not *start* prior to 2024-09-01
      redirect: community.aws.autoscaling_group
    ec2_asg_info:
      # Deprecation for this alias should not *start* prior to 2024-09-01
      redirect: community.aws.autoscaling_group_info
    ec2_asg_instance_refresh:
      # Deprecation for this alias should not *start* prior to 2024-09-01
      redirect: community.aws.autoscaling_instance_refresh
    ec2_asg_instance_refresh_info:
      # Deprecation for this alias should not *start* prior to 2024-09-01
      redirect: community.aws.autoscaling_instance_refresh_info
    ec2_asg_lifecycle_hook:
      # Deprecation for this alias should not *start* prior to 2024-09-01
      redirect: community.aws.autoscaling_lifecycle_hook
    ec2_asg_scheduled_action:
      # Deprecation for this alias should not *start* prior to 2024-09-01
      redirect: community.aws.autoscaling_scheduled_action
    ec2_elb:
      redirect: community.aws.elb_instance
    ec2_metric_alarm:
      # Deprecation for this alias should not *start* prior to 2024-09-01
      redirect: community.aws.cloudwatch_metric_alarm
    ec2_instance:
      redirect: amazon.aws.ec2_instance
    ec2_instance_info:
      redirect: amazon.aws.ec2_instance_info
    ec2_lc:
      # Deprecation for this alias should not *start* prior to 2024-09-01
      redirect: community.aws.autoscaling_launch_config
    ec2_lc_find:
      # Deprecation for this alias should not *start* prior to 2024-09-01
      redirect: community.aws.autoscaling_launch_config_find
    ec2_lc_info:
      # Deprecation for this alias should not *start* prior to 2024-09-01
      redirect: community.aws.autoscaling_launch_config_info
    ec2_scaling_policy:
      # Deprecation for this alias should not *start* prior to 2024-09-01
      redirect: community.aws.autoscaling_policy
    ec2_vpc_endpoint:
      redirect: amazon.aws.ec2_vpc_endpoint
    ec2_vpc_endpoint_info:
      redirect: amazon.aws.ec2_vpc_endpoint_info
    ec2_vpc_endpoint_service_info:
      redirect: amazon.aws.ec2_vpc_endpoint_service_info
    ec2_vpc_igw:
      redirect: amazon.aws.ec2_vpc_igw
    ec2_vpc_igw_info:
      redirect: amazon.aws.ec2_vpc_igw_info
    ec2_vpc_nat_gateway:
      redirect: amazon.aws.ec2_vpc_nat_gateway
    ec2_vpc_nat_gateway_info:
      redirect: amazon.aws.ec2_vpc_nat_gateway_info
    ec2_vpc_route_table:
      redirect: amazon.aws.ec2_vpc_route_table
    ec2_vpc_route_table_info:
       redirect: amazon.aws.ec2_vpc_route_table_info
    elb_classic_lb:
      redirect: amazon.aws.ec2_elb_lb
    execute_lambda:
      # Deprecation for this alias should not *start* prior to 2024-09-01
      redirect: community.aws.lambda_execute<|MERGE_RESOLUTION|>--- conflicted
+++ resolved
@@ -75,15 +75,12 @@
   - cloudfront_invalidation
   - cloudfront_origin_access_identity
   - cloudfront_response_headers_policy
-<<<<<<< HEAD
   - cloudhsm_describe_cluster
   - cloudhsm_cluster
   - cloudhsm_initialize_cluster
   - cloudhsm_describe_hsm
   - cloudhsm_hsm
   - cloudtrail
-=======
->>>>>>> 56d26c88
   - cloudwatch_metric_alarm
   - cloudwatchevent_rule
   - cloudwatchlogs_log_group
