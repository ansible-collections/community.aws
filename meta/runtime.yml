---
requires_ansible: '>=2.11.0'
action_groups:
  aws:
  - accessanalyzer_validate_policy_info
  - acm_certificate
  - acm_certificate_info
  - api_gateway
  - api_gateway_domain
  - application_autoscaling_policy
  - autoscaling_complete_lifecycle_action
  - autoscaling_instance_refresh_info
  - autoscaling_instance_refresh
  - autoscaling_launch_config_find
  - autoscaling_launch_config_info
  - autoscaling_launch_config
  - autoscaling_lifecycle_hook
  - autoscaling_policy
  - autoscaling_scheduled_action
  - aws_acm
  - aws_acm_info
  - aws_api_gateway
  - aws_api_gateway_domain
  - aws_application_scaling_policy
  - aws_batch_compute_environment
  - aws_batch_job_definition
  - aws_batch_job_queue
  - aws_codebuild
  - aws_codecommit
  - aws_codepipeline
  - aws_config_aggregation_authorization
  - aws_config_aggregator
  - aws_config_delivery_channel
  - aws_config_recorder
  - aws_config_rule
  - aws_direct_connect_confirm_connection
  - aws_direct_connect_connection
  - aws_direct_connect_gateway
  - aws_direct_connect_link_aggregation_group
  - aws_direct_connect_virtual_interface
  - aws_eks_cluster
  - aws_elasticbeanstalk_app
  - aws_glue_connection
  - aws_glue_crawler
  - aws_glue_job
  - aws_inspector_target
  - aws_msk_cluster
  - aws_msk_config
  - aws_region_info
  - aws_s3_bucket_info
  - aws_s3_cors
  - aws_secret
  - aws_ses_identity
  - aws_ses_identity_policy
  - aws_ses_rule_set
  - aws_sgw_info
  - aws_ssm_parameter_store
  - aws_step_functions_state_machine
  - aws_step_functions_state_machine_execution
  - aws_waf_condition
  - aws_waf_info
  - aws_waf_rule
  - aws_waf_web_acl
  - batch_compute_environment
  - batch_job_definition
  - batch_job_queue
  - cloudformation_exports_info
  - cloudformation_stack_set
  - cloudfront_distribution
  - cloudfront_distribution_info
  - cloudfront_info
  - cloudfront_invalidation
  - cloudfront_origin_access_identity
  - cloudfront_response_headers_policy
<<<<<<< HEAD
  - cloudhsm_cluster_info
  - cloudhsm_cluster
  - cloudhsm_initialize_cluster
  - cloudhsm_hsm_info
  - cloudhsm_hsm
  - cloudtrail
  - cloudwatch_metric_alarm
  - cloudwatchevent_rule
  - cloudwatchlogs_log_group
  - cloudwatchlogs_log_group_info
  - cloudwatchlogs_log_group_metric_filter
=======
>>>>>>> fa58965f
  - codebuild_project
  - codecommit_repository
  - codepipeline
  - config_aggregation_authorization
  - config_aggregator
  - config_delivery_channel
  - config_recorder
  - config_rule
  - data_pipeline
  - directconnect_confirm_connection
  - directconnect_connection
  - directconnect_gateway
  - directconnect_link_aggregation_group
  - directconnect_virtual_interface
  - dms_endpoint
  - dms_replication_subnet_group
  - dynamodb_table
  - dynamodb_ttl
  - ec2_ami_copy
  - ec2_asg
  - ec2_asg_info
  - ec2_asg_scheduled_action
  - ec2_asg_instance_refresh
  - ec2_asg_instance_refresh_info
  - ec2_asg_lifecycle_hook
  - ec2_customer_gateway
  - ec2_customer_gateway_info
  - ec2_elb
  - ec2_launch_template
  - ec2_lc
  - ec2_lc_find
  - ec2_lc_info
  - ec2_metric_alarm
  - ec2_placement_group
  - ec2_placement_group_info
  - ec2_scaling_policy
  - ec2_snapshot_copy
  - ec2_transit_gateway
  - ec2_transit_gateway_info
  - ec2_transit_gateway_vpc_attachment
  - ec2_transit_gateway_vpc_attachment_info
  - ec2_vpc_egress_igw
  - ec2_vpc_nacl
  - ec2_vpc_nacl_info
  - ec2_vpc_peer
  - ec2_vpc_peering_info
  - ec2_vpc_vgw
  - ec2_vpc_vgw_info
  - ec2_vpc_vpn
  - ec2_vpc_vpn_info
  - ec2_win_password
  - ecs_attribute
  - ecs_cluster
  - ecs_ecr
  - ecs_service
  - ecs_service_info
  - ecs_tag
  - ecs_task
  - ecs_taskdefinition
  - ecs_taskdefinition_info
  - efs
  - efs_info
  - eks_cluster
  - efs_tag
  - eks_fargate_profile
  - elasticbeanstalk_app
  - elasticache
  - elasticache_info
  - elasticache_parameter_group
  - elasticache_snapshot
  - elasticache_subnet_group
  - elb_classic_lb
  - elb_classic_lb_info
  - elb_instance
  - elb_network_lb
  - elb_target
  - elb_target_group
  - elb_target_group_info
  - elb_target_info
  - glue_connection
  - glue_crawler
  - glue_job
  - iam_access_key
  - iam_access_key_info
  - iam_group
  - iam_managed_policy
  - iam_mfa_device_info
  - iam_password_policy
  - iam_role
  - iam_role_info
  - iam_saml_federation
  - iam_server_certificate
  - iam_server_certificate_info
  - inspector_target
  - kinesis_stream
  - lightsail
  - lightsail_static_ip
  - msk_cluster
  - msk_config
  - networkfirewall
  - networkfirewall_info
  - networkfirewall_policy
  - networkfirewall_policy_info
  - networkfirewall_rule_group
  - networkfirewall_rule_group_info
  - opensearch
  - opensearch_info
  - redshift
  - redshift_cross_region_snapshots
  - redshift_info
  - redshift_subnet_group
  - s3_bucket_notification
  - s3_bucket_info
  - s3_cors
  - s3_lifecycle
  - s3_logging
  - s3_metrics_configuration
  - s3_sync
  - s3_website
  - secretsmanager_secret
  - ses_identity
  - ses_identity_policy
  - ses_rule_set
  - sns
  - sns_topic
  - sns_topic_info
  - sqs_queue
  - ssm_parameter
  - stepfunctions_state_machine
  - stepfunctions_state_machine_execution
  - sts_assume_role
  - sts_session_token
  - storagegateway_info
  - waf_condition
  - waf_info
  - waf_rule
  - waf_web_acl
  - wafv2_ip_set
  - wafv2_ip_set_info
  - wafv2_resources
  - wafv2_resources_info
  - wafv2_rule_group
  - wafv2_rule_group_info
  - wafv2_web_acl
  - wafv2_web_acl_info
plugin_routing:
  modules:
    autoscaling_group_info:
      redirect: amazon.aws.autoscaling_group_info
    autoscaling_group:
      redirect: amazon.aws.autoscaling_group
    aws_acm:
      # Deprecation for this alias should not *start* prior to 2024-09-01
      redirect: community.aws.acm_certificate
    aws_acm_info:
      # Deprecation for this alias should not *start* prior to 2024-09-01
      redirect: community.aws.acm_certificate_info
    aws_api_gateway:
      # Deprecation for this alias should not *start* prior to 2024-09-01
      redirect: community.aws.api_gateway
    aws_api_gateway_domain:
      # Deprecation for this alias should not *start* prior to 2024-09-01
      redirect: community.aws.api_gateway_domain
    aws_application_scaling_policy:
      # Deprecation for this alias should not *start* prior to 2024-09-01
      redirect: community.aws.application_autoscaling_policy
    aws_batch_compute_environment:
      # Deprecation for this alias should not *start* prior to 2024-09-01
      redirect: community.aws.batch_compute_environment
    aws_batch_job_definition:
      # Deprecation for this alias should not *start* prior to 2024-09-01
      redirect: community.aws.batch_job_definition
    aws_batch_job_queue:
      # Deprecation for this alias should not *start* prior to 2024-09-01
      redirect: community.aws.batch_job_queue
    aws_codebuild:
      # Deprecation for this alias should not *start* prior to 2024-09-01
      redirect: community.aws.codebuild_project
    aws_codecommit:
      # Deprecation for this alias should not *start* prior to 2024-09-01
      redirect: community.aws.codecommit_repository
    aws_codepipeline:
      # Deprecation for this alias should not *start* prior to 2024-09-01
      redirect: community.aws.codepipeline
    aws_config_aggregation_authorization:
      # Deprecation for this alias should not *start* prior to 2024-09-01
      redirect: community.aws.config_aggregation_authorization
    aws_config_aggregator:
      # Deprecation for this alias should not *start* prior to 2024-09-01
      redirect: community.aws.config_aggregator
    aws_config_delivery_channel:
      # Deprecation for this alias should not *start* prior to 2024-09-01
      redirect: community.aws.config_delivery_channel
    aws_config_recorder:
      # Deprecation for this alias should not *start* prior to 2024-09-01
      redirect: community.aws.config_recorder
    aws_config_rule:
      # Deprecation for this alias should not *start* prior to 2024-09-01
      redirect: community.aws.config_rule
    aws_direct_connect_confirm_connection:
      # Deprecation for this alias should not *start* prior to 2024-09-01
      redirect: community.aws.directconnect_confirm_connection
    aws_direct_connect_connection:
      # Deprecation for this alias should not *start* prior to 2024-09-01
      redirect: community.aws.directconnect_connection
    aws_direct_connect_gateway:
      # Deprecation for this alias should not *start* prior to 2024-09-01
      redirect: community.aws.directconnect_gateway
    aws_direct_connect_link_aggregation_group:
      # Deprecation for this alias should not *start* prior to 2024-09-01
      redirect: community.aws.directconnect_link_aggregation_group
    aws_direct_connect_virtual_interface:
      # Deprecation for this alias should not *start* prior to 2024-09-01
      redirect: community.aws.directconnect_virtual_interface
    aws_eks_cluster:
      # Deprecation for this alias should not *start* prior to 2024-09-01
      redirect: community.aws.eks_cluster
    aws_elasticbeanstalk_app:
      # Deprecation for this alias should not *start* prior to 2024-09-01
      redirect: community.aws.elasticbeanstalk_app
    aws_glue_connection:
      # Deprecation for this alias should not *start* prior to 2024-09-01
      redirect: community.aws.glue_connection
    aws_glue_crawler:
      # Deprecation for this alias should not *start* prior to 2024-09-01
      redirect: community.aws.glue_crawler
    aws_glue_job:
      # Deprecation for this alias should not *start* prior to 2024-09-01
      redirect: community.aws.glue_job
    aws_inspector_target:
      # Deprecation for this alias should not *start* prior to 2024-09-01
      redirect: community.aws.inspector_target
    aws_kms:
      # Deprecation for this alias should not *start* prior to 2024-09-01
      redirect: amazon.aws.kms_key
    aws_kms_info:
      # Deprecation for this alias should not *start* prior to 2024-09-01
      redirect: amazon.aws.kms_key_info
    aws_msk_cluster:
      # Deprecation for this alias should not *start* prior to 2024-09-01
      redirect: community.aws.msk_cluster
    aws_msk_config:
      # Deprecation for this alias should not *start* prior to 2024-09-01
      redirect: community.aws.msk_config
    aws_s3_bucket_info:
      # Deprecation for this alias should not *start* prior to 2024-09-01
      redirect: community.aws.s3_bucket_info
    aws_s3_cors:
      # Deprecation for this alias should not *start* prior to 2024-09-01
      redirect: community.aws.s3_cors
    aws_secret:
      # Deprecation for this alias should not *start* prior to 2024-09-01
      redirect: community.aws.secretsmanager_secret
    aws_ses_identity:
      # Deprecation for this alias should not *start* prior to 2024-09-01
      redirect: community.aws.ses_identity
    aws_ses_identity_policy:
      # Deprecation for this alias should not *start* prior to 2024-09-01
      redirect: community.aws.ses_identity_policy
    aws_ses_rule_set:
      # Deprecation for this alias should not *start* prior to 2024-09-01
      redirect: community.aws.ses_rule_set
    aws_sgw_info:
      # Deprecation for this alias should not *start* prior to 2024-09-01
      redirect: community.aws.storagegateway_info
    aws_ssm_parameter_store:
      # Deprecation for this alias should not *start* prior to 2024-09-01
      redirect: community.aws.ssm_parameter
    aws_step_functions_state_machine:
      # Deprecation for this alias should not *start* prior to 2024-09-01
      redirect: community.aws.stepfunctions_state_machine
    aws_step_functions_state_machine_execution:
      # Deprecation for this alias should not *start* prior to 2024-09-01
      redirect: community.aws.stepfunctions_state_machine_execution
    aws_waf_condition:
      # Deprecation for this alias should not *start* prior to 2024-09-01
      redirect: community.aws.waf_condition
    aws_waf_info:
      # Deprecation for this alias should not *start* prior to 2024-09-01
      redirect: community.aws.waf_info
    aws_waf_rule:
      # Deprecation for this alias should not *start* prior to 2024-09-01
      redirect: community.aws.waf_rule
    aws_waf_web_acl:
      # Deprecation for this alias should not *start* prior to 2024-09-01
      redirect: community.aws.waf_web_acl
    cloudtrail:
      # Deprecation for this alias should not *start* prior to 2024-11-01
      redirect: amazon.aws.cloudtrail
    cloudfront_info:
      # Deprecation for this alias should not *start* prior to 2024-09-01
      redirect: community.aws.cloudfront_distribution_info
    cloudwatchevent_rule:
      redirect: amazon.aws.cloudwatchevent_rule
    cloudwatchlogs_log_group:
      redirect: amazon.aws.cloudwatchlogs_log_group
    cloudwatchlogs_log_group_info:
      redirect: amazon.aws.cloudwatchlogs_log_group_info
    cloudwatchlogs_log_group_metric_filter:
      redirect: amazon.aws.cloudwatchlogs_log_group_metric_filter
    cloudwatch_metric_alarm:
      redirect: amazon.aws.cloudwatch_metric_alarm
    ec2_asg:
      # Deprecation for this alias should not *start* prior to 2024-09-01
      redirect: amazon.aws.autoscaling_group
    ec2_asg_info:
      # Deprecation for this alias should not *start* prior to 2024-09-01
      redirect: amazon.aws.autoscaling_group_info
    ec2_asg_instance_refresh:
      # Deprecation for this alias should not *start* prior to 2024-09-01
      redirect: community.aws.autoscaling_instance_refresh
    ec2_asg_instance_refresh_info:
      # Deprecation for this alias should not *start* prior to 2024-09-01
      redirect: community.aws.autoscaling_instance_refresh_info
    ec2_asg_lifecycle_hook:
      # Deprecation for this alias should not *start* prior to 2024-09-01
      redirect: community.aws.autoscaling_lifecycle_hook
    ec2_asg_scheduled_action:
      # Deprecation for this alias should not *start* prior to 2024-09-01
      redirect: community.aws.autoscaling_scheduled_action
    ec2_eip:
      redirect: amazon.aws.ec2_eip
    ec2_eip_info:
      redirect: amazon.aws.ec2_eip_info
    ec2_elb:
      redirect: community.aws.elb_instance
    ec2_metric_alarm:
      # Deprecation for this alias should not *start* prior to 2024-09-01
      redirect: amazon.aws.cloudwatch_metric_alarm
    ec2_instance:
      redirect: amazon.aws.ec2_instance
    ec2_instance_info:
      redirect: amazon.aws.ec2_instance_info
    ec2_lc:
      # Deprecation for this alias should not *start* prior to 2024-09-01
      redirect: community.aws.autoscaling_launch_config
    ec2_lc_find:
      # Deprecation for this alias should not *start* prior to 2024-09-01
      redirect: community.aws.autoscaling_launch_config_find
    ec2_lc_info:
      # Deprecation for this alias should not *start* prior to 2024-09-01
      redirect: community.aws.autoscaling_launch_config_info
    ec2_scaling_policy:
      # Deprecation for this alias should not *start* prior to 2024-09-01
      redirect: community.aws.autoscaling_policy
    ec2_vpc_endpoint:
      redirect: amazon.aws.ec2_vpc_endpoint
    ec2_vpc_endpoint_info:
      redirect: amazon.aws.ec2_vpc_endpoint_info
    ec2_vpc_endpoint_service_info:
      redirect: amazon.aws.ec2_vpc_endpoint_service_info
    ec2_vpc_igw:
      redirect: amazon.aws.ec2_vpc_igw
    ec2_vpc_igw_info:
      redirect: amazon.aws.ec2_vpc_igw_info
    ec2_vpc_nat_gateway:
      redirect: amazon.aws.ec2_vpc_nat_gateway
    ec2_vpc_nat_gateway_info:
      redirect: amazon.aws.ec2_vpc_nat_gateway_info
    ec2_vpc_route_table:
      redirect: amazon.aws.ec2_vpc_route_table
    ec2_vpc_route_table_info:
      redirect: amazon.aws.ec2_vpc_route_table_info
    elb_classic_lb:
      redirect: amazon.aws.ec2_elb_lb
    elb_application_lb:
      redirect: amazon.aws.elb_application_lb
    elb_application_lb_info:
      redirect: amazon.aws.elb_application_lb_info
    execute_lambda:
      # Deprecation for this alias should not *start* prior to 2024-09-01
      redirect: amazon.aws.lambda_execute
    iam_policy:
      redirect: amazon.aws.iam_policy
    iam_policy_info:
      redirect: amazon.aws.iam_policy_info
    iam_user:
      redirect: amazon.aws.iam_user
    iam_user_info:
      redirect: amazon.aws.iam_user_info
    kms_key:
      redirect: amazon.aws.kms_key
    kms_key_info:
      redirect: amazon.aws.kms_key_info
    lambda:
      redirect: amazon.aws.lambda
    lambda_alias:
      redirect: amazon.aws.lambda_alias
    lambda_event:
      redirect: amazon.aws.lambda_event
    lambda_execute:
      redirect: amazon.aws.lambda_execute
    lambda_info:
      redirect: amazon.aws.lambda_info
    lambda_policy:
      redirect: amazon.aws.lambda_policy
    rds_cluster:
      redirect: amazon.aws.rds_cluster
    rds_cluster_info:
      redirect: amazon.aws.rds_cluster_info
    rds_cluster_snapshot:
      redirect: amazon.aws.rds_cluster_snapshot
    rds_instance:
      redirect: amazon.aws.rds_instance
    rds_instance_info:
      redirect: amazon.aws.rds_instance_info
    rds_instance_snapshot:
      redirect: amazon.aws.rds_instance_snapshot
    rds_option_group:
      redirect: amazon.aws.rds_option_group
    rds_option_group_info:
      redirect: amazon.aws.rds_option_group_info
    rds_param_group:
      redirect: amazon.aws.rds_param_group
    rds_snapshot_info:
      redirect: amazon.aws.rds_snapshot_info
    rds_subnet_group:
      redirect: amazon.aws.rds_subnet_group
    route53:
      redirect: amazon.aws.route53
    route53_health_check:
      redirect: amazon.aws.route53_health_check
    route53_info:
      redirect: amazon.aws.route53_info
    route53_zone:
      redirect: amazon.aws.route53_zone
  module_utils:
    route53:
      redirect: amazon.aws.route53<|MERGE_RESOLUTION|>--- conflicted
+++ resolved
@@ -72,7 +72,6 @@
   - cloudfront_invalidation
   - cloudfront_origin_access_identity
   - cloudfront_response_headers_policy
-<<<<<<< HEAD
   - cloudhsm_cluster_info
   - cloudhsm_cluster
   - cloudhsm_initialize_cluster
@@ -84,8 +83,6 @@
   - cloudwatchlogs_log_group
   - cloudwatchlogs_log_group_info
   - cloudwatchlogs_log_group_metric_filter
-=======
->>>>>>> fa58965f
   - codebuild_project
   - codecommit_repository
   - codepipeline
