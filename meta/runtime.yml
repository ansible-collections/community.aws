---
<<<<<<< HEAD
requires_ansible: ">=2.12.0"
=======
requires_ansible: '>=2.14.0'
>>>>>>> 2e8289f0
action_groups:
  aws:
    - accessanalyzer_validate_policy_info
    - acm_certificate
    - acm_certificate_info
    - api_gateway
    - api_gateway_domain
    - api_gateway_info
    - application_autoscaling_policy
    - autoscaling_complete_lifecycle_action
    - autoscaling_instance_refresh
    - autoscaling_instance_refresh_info
    - autoscaling_launch_config
    - autoscaling_launch_config_find
    - autoscaling_launch_config_info
    - autoscaling_lifecycle_hook
    - autoscaling_policy
    - autoscaling_scheduled_action
    - aws_acm
    - aws_acm_info
    - aws_api_gateway
    - aws_api_gateway_domain
    - aws_application_scaling_policy
    - aws_batch_compute_environment
    - aws_batch_job_definition
    - aws_batch_job_queue
    - aws_codebuild
    - aws_codecommit
    - aws_codepipeline
    - aws_config_aggregation_authorization
    - aws_config_aggregator
    - aws_config_delivery_channel
    - aws_config_recorder
    - aws_config_rule
    - aws_direct_connect_confirm_connection
    - aws_direct_connect_connection
    - aws_direct_connect_gateway
    - aws_direct_connect_link_aggregation_group
    - aws_direct_connect_virtual_interface
    - aws_eks_cluster
    - aws_elasticbeanstalk_app
    - aws_glue_connection
    - aws_glue_crawler
    - aws_glue_job
    - aws_inspector_target
    - aws_msk_cluster
    - aws_msk_config
    - aws_region_info
    - aws_s3_cors
    - aws_secret
    - aws_ses_identity
    - aws_ses_identity_policy
    - aws_ses_rule_set
    - aws_sgw_info
    - aws_ssm_parameter_store
    - aws_step_functions_state_machine
    - aws_step_functions_state_machine_execution
    - aws_waf_condition
    - aws_waf_info
    - aws_waf_rule
    - aws_waf_web_acl
    - batch_compute_environment
    - batch_job_definition
    - batch_job_queue
    - cloudformation_exports_info
    - cloudformation_stack_set
    - cloudfront_distribution
    - cloudfront_distribution_info
    - cloudfront_info
    - cloudfront_invalidation
    - cloudfront_origin_access_identity
    - cloudfront_response_headers_policy
    - codebuild_project
    - codecommit_repository
    - codepipeline
    - config_aggregation_authorization
    - config_aggregator
    - config_delivery_channel
    - config_recorder
    - config_rule
    - data_pipeline
    - directconnect_confirm_connection
    - directconnect_connection
    - directconnect_gateway
    - directconnect_link_aggregation_group
    - directconnect_virtual_interface
    - dms_endpoint
    - dms_replication_subnet_group
    - dynamodb_table
    - dynamodb_table_info
    - dynamodb_ttl
    - ec2_ami_copy
    - ec2_asg
    - ec2_asg_info
    - ec2_asg_instance_refresh
    - ec2_asg_instance_refresh_info
    - ec2_asg_lifecycle_hook
    - ec2_asg_scheduled_action
    - ec2_customer_gateway
    - ec2_customer_gateway_info
    - ec2_elb
    - ec2_launch_template
    - ec2_lc
    - ec2_lc_find
    - ec2_lc_info
    - ec2_metric_alarm
    - ec2_placement_group
    - ec2_placement_group_info
    - ec2_scaling_policy
    - ec2_snapshot_copy
    - ec2_transit_gateway
    - ec2_transit_gateway_info
    - ec2_transit_gateway_vpc_attachment
    - ec2_transit_gateway_vpc_attachment_info
    - ec2_vpc_egress_igw
    - ec2_vpc_nacl
    - ec2_vpc_nacl_info
    - ec2_vpc_peer
    - ec2_vpc_peering_info
    - ec2_vpc_vgw
    - ec2_vpc_vgw_info
    - ec2_vpc_vpn
    - ec2_vpc_vpn_info
    - ec2_win_password
    - ecs_attribute
    - ecs_cluster
    - ecs_ecr
    - ecs_service
    - ecs_service_info
    - ecs_tag
    - ecs_task
    - ecs_taskdefinition
    - ecs_taskdefinition_info
    - efs
    - efs_info
    - efs_tag
    - eks_cluster
    - eks_fargate_profile
    - eks_nodegroup
    - elasticache
    - elasticache_info
    - elasticache_parameter_group
    - elasticache_snapshot
    - elasticache_subnet_group
    - elasticbeanstalk_app
    - elb_classic_lb
    - elb_classic_lb_info
    - elb_instance
    - elb_network_lb
    - elb_target
    - elb_target_group
    - elb_target_group_info
    - elb_target_info
    - glue_connection
    - glue_crawler
    - glue_job
    - iam_saml_federation
    - iam_server_certificate
    - iam_server_certificate_info
    - inspector_target
    - kinesis_stream
    - lightsail
    - lightsail_snapshot
    - lightsail_static_ip
    - mq_broker
    - mq_broker_config
    - mq_broker_info
    - mq_user
    - mq_user_info
    - msk_cluster
    - msk_config
    - networkfirewall
    - networkfirewall_info
    - networkfirewall_policy
    - networkfirewall_policy_info
    - networkfirewall_rule_group
    - networkfirewall_rule_group_info
    - opensearch
    - opensearch_info
    - redshift
    - redshift_cross_region_snapshots
    - redshift_info
    - redshift_subnet_group
    - route53_wait
    - s3_bucket_notification
    - s3_cors
    - s3_lifecycle
    - s3_logging
    - s3_metrics_configuration
    - s3_sync
    - s3_website
    - secretsmanager_secret
    - ses_identity
    - ses_identity_policy
    - ses_rule_set
    - sns
    - sns_topic
    - sns_topic_info
    - sqs_queue
    - ssm_inventory_info
    - ssm_parameter
    - stepfunctions_state_machine
    - stepfunctions_state_machine_execution
    - storagegateway_info
    - sts_session_token
    - waf_condition
    - waf_info
    - waf_rule
    - waf_web_acl
    - wafv2_ip_set
    - wafv2_ip_set_info
    - wafv2_resources
    - wafv2_resources_info
    - wafv2_rule_group
    - wafv2_rule_group_info
    - wafv2_web_acl
    - wafv2_web_acl_info
plugin_routing:
  modules:
    autoscaling_group_info:
      redirect: amazon.aws.autoscaling_group_info
    autoscaling_group:
      redirect: amazon.aws.autoscaling_group
    aws_acm:
      # Deprecation for this alias should not *start* prior to 2024-09-01
      redirect: community.aws.acm_certificate
    aws_acm_info:
      # Deprecation for this alias should not *start* prior to 2024-09-01
      redirect: community.aws.acm_certificate_info
    aws_api_gateway:
      # Deprecation for this alias should not *start* prior to 2024-09-01
      redirect: community.aws.api_gateway
    aws_api_gateway_domain:
      # Deprecation for this alias should not *start* prior to 2024-09-01
      redirect: community.aws.api_gateway_domain
    aws_application_scaling_policy:
      # Deprecation for this alias should not *start* prior to 2024-09-01
      redirect: community.aws.application_autoscaling_policy
    aws_batch_compute_environment:
      # Deprecation for this alias should not *start* prior to 2024-09-01
      redirect: community.aws.batch_compute_environment
    aws_batch_job_definition:
      # Deprecation for this alias should not *start* prior to 2024-09-01
      redirect: community.aws.batch_job_definition
    aws_batch_job_queue:
      # Deprecation for this alias should not *start* prior to 2024-09-01
      redirect: community.aws.batch_job_queue
    aws_codebuild:
      # Deprecation for this alias should not *start* prior to 2024-09-01
      redirect: community.aws.codebuild_project
    aws_codecommit:
      # Deprecation for this alias should not *start* prior to 2024-09-01
      redirect: community.aws.codecommit_repository
    aws_codepipeline:
      # Deprecation for this alias should not *start* prior to 2024-09-01
      redirect: community.aws.codepipeline
    aws_config_aggregation_authorization:
      # Deprecation for this alias should not *start* prior to 2024-09-01
      redirect: community.aws.config_aggregation_authorization
    aws_config_aggregator:
      # Deprecation for this alias should not *start* prior to 2024-09-01
      redirect: community.aws.config_aggregator
    aws_config_delivery_channel:
      # Deprecation for this alias should not *start* prior to 2024-09-01
      redirect: community.aws.config_delivery_channel
    aws_config_recorder:
      # Deprecation for this alias should not *start* prior to 2024-09-01
      redirect: community.aws.config_recorder
    aws_config_rule:
      # Deprecation for this alias should not *start* prior to 2024-09-01
      redirect: community.aws.config_rule
    aws_direct_connect_confirm_connection:
      # Deprecation for this alias should not *start* prior to 2024-09-01
      redirect: community.aws.directconnect_confirm_connection
    aws_direct_connect_connection:
      # Deprecation for this alias should not *start* prior to 2024-09-01
      redirect: community.aws.directconnect_connection
    aws_direct_connect_gateway:
      # Deprecation for this alias should not *start* prior to 2024-09-01
      redirect: community.aws.directconnect_gateway
    aws_direct_connect_link_aggregation_group:
      # Deprecation for this alias should not *start* prior to 2024-09-01
      redirect: community.aws.directconnect_link_aggregation_group
    aws_direct_connect_virtual_interface:
      # Deprecation for this alias should not *start* prior to 2024-09-01
      redirect: community.aws.directconnect_virtual_interface
    aws_eks_cluster:
      # Deprecation for this alias should not *start* prior to 2024-09-01
      redirect: community.aws.eks_cluster
    aws_elasticbeanstalk_app:
      # Deprecation for this alias should not *start* prior to 2024-09-01
      redirect: community.aws.elasticbeanstalk_app
    aws_glue_connection:
      # Deprecation for this alias should not *start* prior to 2024-09-01
      redirect: community.aws.glue_connection
    aws_glue_crawler:
      # Deprecation for this alias should not *start* prior to 2024-09-01
      redirect: community.aws.glue_crawler
    aws_glue_job:
      # Deprecation for this alias should not *start* prior to 2024-09-01
      redirect: community.aws.glue_job
    aws_inspector_target:
      # Deprecation for this alias should not *start* prior to 2024-09-01
      redirect: community.aws.inspector_target
    aws_kms:
      # Deprecation for this alias should not *start* prior to 2024-09-01
      redirect: amazon.aws.kms_key
    aws_kms_info:
      # Deprecation for this alias should not *start* prior to 2024-09-01
      redirect: amazon.aws.kms_key_info
    aws_msk_cluster:
      # Deprecation for this alias should not *start* prior to 2024-09-01
      redirect: community.aws.msk_cluster
    aws_msk_config:
      # Deprecation for this alias should not *start* prior to 2024-09-01
      redirect: community.aws.msk_config
    aws_region_info:
      redirect: amazon.aws.aws_region_info
    aws_s3_bucket_info:
      # Deprecation for this alias should not *start* prior to 2024-09-01
      redirect: amazon.aws.s3_bucket_info
    aws_s3_cors:
      # Deprecation for this alias should not *start* prior to 2024-09-01
      redirect: community.aws.s3_cors
    aws_secret:
      # Deprecation for this alias should not *start* prior to 2024-09-01
      redirect: community.aws.secretsmanager_secret
    aws_ses_identity:
      # Deprecation for this alias should not *start* prior to 2024-09-01
      redirect: community.aws.ses_identity
    aws_ses_identity_policy:
      # Deprecation for this alias should not *start* prior to 2024-09-01
      redirect: community.aws.ses_identity_policy
    aws_ses_rule_set:
      # Deprecation for this alias should not *start* prior to 2024-09-01
      redirect: community.aws.ses_rule_set
    aws_sgw_info:
      # Deprecation for this alias should not *start* prior to 2024-09-01
      redirect: community.aws.storagegateway_info
    aws_ssm_parameter_store:
      # Deprecation for this alias should not *start* prior to 2024-09-01
      redirect: community.aws.ssm_parameter
    aws_step_functions_state_machine:
      # Deprecation for this alias should not *start* prior to 2024-09-01
      redirect: community.aws.stepfunctions_state_machine
    aws_step_functions_state_machine_execution:
      # Deprecation for this alias should not *start* prior to 2024-09-01
      redirect: community.aws.stepfunctions_state_machine_execution
    aws_waf_condition:
      # Deprecation for this alias should not *start* prior to 2024-09-01
      redirect: community.aws.waf_condition
    aws_waf_info:
      # Deprecation for this alias should not *start* prior to 2024-09-01
      redirect: community.aws.waf_info
    aws_waf_rule:
      # Deprecation for this alias should not *start* prior to 2024-09-01
      redirect: community.aws.waf_rule
    aws_waf_web_acl:
      # Deprecation for this alias should not *start* prior to 2024-09-01
      redirect: community.aws.waf_web_acl
    cloudtrail:
      # Deprecation for this alias should not *start* prior to 2024-11-01
      redirect: amazon.aws.cloudtrail
    cloudfront_info:
      # Deprecation for this alias should not *start* prior to 2024-09-01
      redirect: community.aws.cloudfront_distribution_info
    cloudwatchevent_rule:
      redirect: amazon.aws.cloudwatchevent_rule
    cloudwatchlogs_log_group:
      redirect: amazon.aws.cloudwatchlogs_log_group
    cloudwatchlogs_log_group_info:
      redirect: amazon.aws.cloudwatchlogs_log_group_info
    cloudwatchlogs_log_group_metric_filter:
      redirect: amazon.aws.cloudwatchlogs_log_group_metric_filter
    cloudwatch_metric_alarm:
      redirect: amazon.aws.cloudwatch_metric_alarm
    ec2_asg:
      # Deprecation for this alias should not *start* prior to 2024-09-01
      redirect: amazon.aws.autoscaling_group
    ec2_asg_info:
      # Deprecation for this alias should not *start* prior to 2024-09-01
      redirect: amazon.aws.autoscaling_group_info
    ec2_asg_instance_refresh:
      # Deprecation for this alias should not *start* prior to 2024-09-01
      redirect: community.aws.autoscaling_instance_refresh
    ec2_asg_instance_refresh_info:
      # Deprecation for this alias should not *start* prior to 2024-09-01
      redirect: community.aws.autoscaling_instance_refresh_info
    ec2_asg_lifecycle_hook:
      # Deprecation for this alias should not *start* prior to 2024-09-01
      redirect: community.aws.autoscaling_lifecycle_hook
    ec2_asg_scheduled_action:
      # Deprecation for this alias should not *start* prior to 2024-09-01
      redirect: community.aws.autoscaling_scheduled_action
    ec2_eip:
      redirect: amazon.aws.ec2_eip
    ec2_eip_info:
      redirect: amazon.aws.ec2_eip_info
    ec2_elb:
      redirect: community.aws.elb_instance
    ec2_metric_alarm:
      # Deprecation for this alias should not *start* prior to 2024-09-01
      redirect: amazon.aws.cloudwatch_metric_alarm
    ec2_instance:
      redirect: amazon.aws.ec2_instance
    ec2_instance_info:
      redirect: amazon.aws.ec2_instance_info
    ec2_lc:
      # Deprecation for this alias should not *start* prior to 2024-09-01
      redirect: community.aws.autoscaling_launch_config
    ec2_lc_find:
      # Deprecation for this alias should not *start* prior to 2024-09-01
      redirect: community.aws.autoscaling_launch_config_find
    ec2_lc_info:
      # Deprecation for this alias should not *start* prior to 2024-09-01
      redirect: community.aws.autoscaling_launch_config_info
    ec2_scaling_policy:
      # Deprecation for this alias should not *start* prior to 2024-09-01
      redirect: community.aws.autoscaling_policy
    ec2_vpc_endpoint:
      redirect: amazon.aws.ec2_vpc_endpoint
    ec2_vpc_endpoint_info:
      redirect: amazon.aws.ec2_vpc_endpoint_info
    ec2_vpc_endpoint_service_info:
      redirect: amazon.aws.ec2_vpc_endpoint_service_info
    ec2_vpc_igw:
      redirect: amazon.aws.ec2_vpc_igw
    ec2_vpc_igw_info:
      redirect: amazon.aws.ec2_vpc_igw_info
    ec2_vpc_nat_gateway:
      redirect: amazon.aws.ec2_vpc_nat_gateway
    ec2_vpc_nat_gateway_info:
      redirect: amazon.aws.ec2_vpc_nat_gateway_info
    ec2_vpc_route_table:
      redirect: amazon.aws.ec2_vpc_route_table
    ec2_vpc_route_table_info:
      redirect: amazon.aws.ec2_vpc_route_table_info
    elb_classic_lb:
      redirect: amazon.aws.ec2_elb_lb
    elb_application_lb:
      redirect: amazon.aws.elb_application_lb
    elb_application_lb_info:
      redirect: amazon.aws.elb_application_lb_info
    execute_lambda:
      # Deprecation for this alias should not *start* prior to 2024-09-01
      redirect: amazon.aws.lambda_execute
    iam_access_key:
      redirect: amazon.aws.iam_access_key
    iam_access_key_info:
      redirect: amazon.aws.iam_access_key_info
    iam_group:
      redirect: amazon.aws.iam_group
    iam_managed_policy:
      redirect: amazon.aws.iam_managed_policy
    iam_mfa_device_info:
      redirect: amazon.aws.iam_mfa_device_info
    iam_password_policy:
      redirect: amazon.aws.iam_password_policy
    iam_policy:
      redirect: amazon.aws.iam_policy
    iam_policy_info:
      redirect: amazon.aws.iam_policy_info
    iam_role:
      redirect: amazon.aws.iam_role
    iam_role_info:
      redirect: amazon.aws.iam_role_info
    iam_user:
      redirect: amazon.aws.iam_user
    iam_user_info:
      redirect: amazon.aws.iam_user_info
    kms_key:
      redirect: amazon.aws.kms_key
    kms_key_info:
      redirect: amazon.aws.kms_key_info
    lambda:
      redirect: amazon.aws.lambda
    lambda_alias:
      redirect: amazon.aws.lambda_alias
    lambda_event:
      redirect: amazon.aws.lambda_event
    lambda_execute:
      redirect: amazon.aws.lambda_execute
    lambda_info:
      redirect: amazon.aws.lambda_info
    lambda_policy:
      redirect: amazon.aws.lambda_policy
    rds_cluster:
      redirect: amazon.aws.rds_cluster
    rds_cluster_info:
      redirect: amazon.aws.rds_cluster_info
    rds_cluster_snapshot:
      redirect: amazon.aws.rds_cluster_snapshot
    rds_instance:
      redirect: amazon.aws.rds_instance
    rds_instance_info:
      redirect: amazon.aws.rds_instance_info
    rds_instance_snapshot:
      redirect: amazon.aws.rds_instance_snapshot
    rds_option_group:
      redirect: amazon.aws.rds_option_group
    rds_option_group_info:
      redirect: amazon.aws.rds_option_group_info
    rds_param_group:
      redirect: amazon.aws.rds_param_group
    rds_snapshot_info:
      redirect: amazon.aws.rds_snapshot_info
    rds_subnet_group:
      redirect: amazon.aws.rds_subnet_group
    route53:
      redirect: amazon.aws.route53
    route53_health_check:
      redirect: amazon.aws.route53_health_check
    route53_info:
      redirect: amazon.aws.route53_info
    route53_zone:
      redirect: amazon.aws.route53_zone
    s3_bucket_info:
      redirect: amazon.aws.s3_bucket_info
    sts_assume_role:
      redirect: amazon.aws.sts_assume_role
  module_utils:
    route53:
      redirect: amazon.aws.route53<|MERGE_RESOLUTION|>--- conflicted
+++ resolved
@@ -1,9 +1,5 @@
 ---
-<<<<<<< HEAD
-requires_ansible: ">=2.12.0"
-=======
 requires_ansible: '>=2.14.0'
->>>>>>> 2e8289f0
 action_groups:
   aws:
     - accessanalyzer_validate_policy_info
